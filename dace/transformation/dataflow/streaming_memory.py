# Copyright 2019-2021 ETH Zurich and the DaCe authors. All rights reserved.

from collections import defaultdict
import copy
from typing import Dict, List, Tuple
import networkx as nx
import warnings
import sympy

from dace.transformation import transformation as xf
<<<<<<< HEAD
from dace import (data, dtypes, nodes, properties, registry, memlet as mm, subsets, symbolic, ScheduleType)
=======
from dace import (data, dtypes, nodes, properties, registry, memlet as mm, subsets, symbolic, symbol, Memlet)
>>>>>>> b6439f82
from dace.sdfg import SDFG, SDFGState, utils as sdutil, graph as gr
from dace.libraries.standard import Gearbox


def get_post_state(sdfg: SDFG, state: SDFGState):
    """ 
    Returns the post state (the state that copies the data a back from the FGPA device) if there is one.
    """
    for s in sdfg.all_sdfgs_recursive():
        for post_state in s.states():

            if 'post_' + str(state) == str(post_state):
                return post_state

    return None


def is_int(i):
    return isinstance(i, int) or isinstance(i, sympy.core.numbers.Integer)


def _collect_map_ranges(state: SDFGState,
                        memlet_path: List[gr.MultiConnectorEdge[mm.Memlet]]) -> List[Tuple[str, subsets.Range]]:
    """
    Collects a list of parameters and ranges for every map (entry or exit)
    in the given memlet path.
    """
    ranges: List[Tuple[str, subsets.Range]] = []
    # Outgoing (write) memlet path
    if any(isinstance(e.src, nodes.MapExit) for e in memlet_path):
        for e in reversed(memlet_path):
            if isinstance(e.src, nodes.MapExit):
                entry = state.entry_node(e.src)
                ranges.extend([(p, r) for p, r in zip(entry.params, entry.range)])
    else:  # Incoming (read) memlet path
        for e in memlet_path:
            if isinstance(e.dst, nodes.MapEntry):
                ranges.extend([(p, r) for p, r in zip(e.dst.params, e.dst.range)])
    return ranges


def _canonicalize_memlet(memlet: mm.Memlet, mapranges: List[Tuple[str, subsets.Range]]) -> Tuple[symbolic.SymbolicType]:
    """
    Turn a memlet subset expression (of a single element) into an expression
    that does not depend on the map symbol names.
    """
    repldict = {symbolic.symbol(p): symbolic.symbol('__dace%d' % i) for i, (p, _) in enumerate(mapranges)}

    return tuple(rb.subs(repldict) for rb, _, _ in memlet.subset.ndrange())


def _do_memlets_correspond(memlet_a: mm.Memlet, memlet_b: mm.Memlet, mapranges_a: List[Tuple[str, subsets.Range]],
                           mapranges_b: List[Tuple[str, subsets.Range]]) -> bool:
    """
    Returns True if the two memlets correspond to each other, disregarding
    symbols from equivalent maps.
    """
    for s1, s2 in zip(memlet_a.subset, memlet_b.subset):
        # Check for matching but disregard parameter names
        s1b = s1[0].subs(
            {symbolic.symbol(k1): symbolic.symbol(k2)
             for (k1, _), (k2, _) in zip(mapranges_a, mapranges_b)})
        s2b = s2[0]
        # Since there is one element in both subsets, we can check only
        # the beginning
        if s1b != s2b:
            return False
    return True


def _streamify_recursive(node: nodes.NestedSDFG, to_replace: str, desc: data.Stream):
    """ Helper function that changes an array in a nested SDFG to a stream. """
    nsdfg: SDFG = node.sdfg
    newdesc = copy.deepcopy(desc)
    newdesc.transient = False
    nsdfg.arrays[to_replace] = newdesc

    # Replace memlets in path with stream access
    for state in nsdfg.nodes():
        for dnode in state.data_nodes():
            if dnode.data != to_replace:
                continue
            for edge in state.all_edges(dnode):
                mpath = state.memlet_path(edge)
                for e in mpath:
                    e.data = mm.Memlet(data=to_replace, subset='0', other_subset=e.data.other_subset)
                    if isinstance(e.src, nodes.NestedSDFG):
                        e.data.dynamic = True
                        _streamify_recursive(e.src, e.src_conn, newdesc)
                    if isinstance(e.dst, nodes.NestedSDFG):
                        e.data.dynamic = True
                        _streamify_recursive(e.dst, e.dst_conn, newdesc)


@properties.make_properties
class StreamingMemory(xf.SingleStateTransformation):
    """
    Converts a read or a write to streaming memory access, where data is
    read/written to/from a stream in a separate connected component than the
    computation.
    If 'use_memory_buffering' is True, the transformation reads/writes data from memory
    using a wider data format (e.g. 512 bits), and then convert it
    on the fly to the right data type used by the computation: 
    """
    access = xf.PatternNode(nodes.AccessNode)
    entry = xf.PatternNode(nodes.EntryNode)
    exit = xf.PatternNode(nodes.ExitNode)

    buffer_size = properties.Property(dtype=int, default=1, desc='Set buffer size for the newly-created stream')

    storage = properties.EnumProperty(dtype=dtypes.StorageType,
                                      desc='Set storage type for the newly-created stream',
                                      default=dtypes.StorageType.Default)

    use_memory_buffering = properties.Property(dtype=bool,
                                               default=False,
                                               desc='Set if memory buffering should be used.')

    memory_buffering_target_bytes = properties.Property(
        dtype=int, default=64, desc='Set bytes read/written from memory if memory buffering is enabled.')

    @classmethod
    def expressions(cls) -> List[gr.SubgraphView]:
        return [
            sdutil.node_path_graph(cls.access, cls.entry),
            sdutil.node_path_graph(cls.exit, cls.access),
        ]

    def can_be_applied(self, graph: SDFGState, expr_index: int, sdfg: SDFG, permissive: bool = False) -> bool:
        access = self.access
        # Make sure the access node is only accessed once (read or write),
        # and not at the same time
        if graph.out_degree(access) > 0 and graph.in_degree(access) > 0:
            return False

        # If already a stream, skip
        if isinstance(sdfg.arrays[access.data], data.Stream):
            return False
        # If does not exist on off-chip memory, skip
        if sdfg.arrays[access.data].storage not in [
                dtypes.StorageType.CPU_Heap, dtypes.StorageType.CPU_Pinned, dtypes.StorageType.GPU_Global,
                dtypes.StorageType.FPGA_Global
        ]:
            return False

        # Only free nodes are allowed (search up the SDFG tree)
        curstate = graph
        node = access
        while curstate is not None:
            if curstate.entry_node(node) is not None:
                return False
            if curstate.parent.parent_nsdfg_node is None:
                break
            node = curstate.parent.parent_nsdfg_node
            curstate = curstate.parent.parent

        # Only one memlet path is allowed per outgoing/incoming edge
        edges = (graph.out_edges(access) if expr_index == 0 else graph.in_edges(access))
        for edge in edges:
            mpath = graph.memlet_path(edge)
            if len(mpath) != len(list(graph.memlet_tree(edge))):
                return False

            # The innermost end of the path must have a clearly defined memory
            # access pattern
            innermost_edge = mpath[-1] if expr_index == 0 else mpath[0]
            if (innermost_edge.data.subset.num_elements() != 1 or innermost_edge.data.dynamic
                    or innermost_edge.data.volume != 1):
                return False

            # Check if any of the maps has a dynamic range
            # These cases can potentially work but some nodes (and perhaps
            # tasklets) need to be replicated, which are difficult to track.
            for pe in mpath:
                node = pe.dst if expr_index == 0 else graph.entry_node(pe.src)
                if isinstance(node, nodes.MapEntry) and sdutil.has_dynamic_map_inputs(graph, node):
                    return False

        # If already applied on this memlet and this is the I/O component, skip
        if expr_index == 0:
            other_node = self.entry
        else:
            other_node = self.exit
            other_node = graph.entry_node(other_node)
        if other_node.label.startswith('__s'):
            return False

        ## Check Memory Buffering Properties
        if self.use_memory_buffering:

            access = self.access
            desc = sdfg.arrays[access.data]

            # Array has to be global array
            if desc.storage != dtypes.StorageType.FPGA_Global:
                return False

            # Type has to divide target bytes
            if self.memory_buffering_target_bytes % desc.dtype.bytes != 0:
                return False

            # Target bytes has to be >= size of data type
            if self.memory_buffering_target_bytes < desc.dtype.bytes:
                return False

            strides = list(desc.strides)

            # Last stride has to be one
            if strides[-1] != 1:
                return False

            vector_size = int(self.memory_buffering_target_bytes / desc.dtype.bytes)
            strides.pop()  # Remove last element since we already checked it

            # Other strides have to be divisible by vector size
            for stride in strides:

                if is_int(stride) and stride % vector_size != 0:
                    return False

            # Check if map has the right access pattern
            # Stride 1 access by innermost loop, innermost loop counter has to be divisible by vector size
            # Same code as in apply
            state = sdfg.node(self.state_id)
            dnode: nodes.AccessNode = self.access
            if self.expr_index == 0:
                edges = state.out_edges(dnode)
            else:
                edges = state.in_edges(dnode)

            mapping: Dict[Tuple[subsets.Range], List[gr.MultiConnectorEdge[mm.Memlet]]] = defaultdict(list)
            ranges = {}
            for edge in edges:
                mpath = state.memlet_path(edge)
                ranges[edge] = _collect_map_ranges(state, mpath)
                mapping[tuple(r[1] for r in ranges[edge])].append(edge)

            for edges_with_same_range in mapping.values():
                for edge in edges_with_same_range:
                    # Get memlet path and innermost edge
                    mpath = state.memlet_path(edge)
                    innermost_edge = copy.deepcopy(mpath[-1] if self.expr_index == 0 else mpath[0])

                    edge_subset = [a_tuple[0] for a_tuple in list(innermost_edge.data.subset)]

                    if self.expr_index == 0:
                        map_subset = innermost_edge.src.map.params.copy()
                        ranges = list(innermost_edge.src.map.range)
                    else:
                        map_subset = innermost_edge.dst.map.params.copy()
                        ranges = list(innermost_edge.dst.map.range)

                    # Check is correct access pattern
                    # Correct ranges in map
                    if is_int(ranges[-1][1]) and (ranges[-1][1] + 1) % vector_size != 0:
                        return False

                    if ranges[-1][2] != 1:
                        return False

                    # Correct access in array
                    if isinstance(edge_subset[-1], symbol) and str(edge_subset[-1]) == map_subset[-1]:
                        pass

                    elif isinstance(edge_subset[-1], sympy.core.add.Add):

                        counter: int = 0

                        for arg in edge_subset[-1].args:
                            if isinstance(arg, symbol) and str(arg) == map_subset[-1]:
                                counter += 1

                        if counter != 1:
                            return False

                    else:
                        return False

        return True

    def apply(self, state: SDFGState, sdfg: SDFG) -> nodes.AccessNode:
        dnode: nodes.AccessNode = self.access
        if self.expr_index == 0:
            edges = state.out_edges(dnode)
        else:
            edges = state.in_edges(dnode)

        # To understand how many components we need to create, all map ranges
        # throughout memlet paths must match exactly. We thus create a
        # dictionary of unique ranges
        mapping: Dict[Tuple[subsets.Range], List[gr.MultiConnectorEdge[mm.Memlet]]] = defaultdict(list)
        ranges = {}
        for edge in edges:
            mpath = state.memlet_path(edge)
            ranges[edge] = _collect_map_ranges(state, mpath)
            mapping[tuple(r[1] for r in ranges[edge])].append(edge)

        # Collect all edges with the same memory access pattern
        components_to_create: Dict[Tuple[symbolic.SymbolicType],
                                   List[gr.MultiConnectorEdge[mm.Memlet]]] = defaultdict(list)
        for edges_with_same_range in mapping.values():
            for edge in edges_with_same_range:
                # Get memlet path and innermost edge
                mpath = state.memlet_path(edge)
                innermost_edge = copy.deepcopy(mpath[-1] if self.expr_index == 0 else mpath[0])

                # Store memlets of the same access in the same component
                expr = _canonicalize_memlet(innermost_edge.data, ranges[edge])
                components_to_create[expr].append((innermost_edge, edge))
        components = list(components_to_create.values())

        # Split out components that have dependencies between them to avoid
        # deadlocks
        if self.expr_index == 0:
            ccs_to_add = []
            for i, component in enumerate(components):
                edges_to_remove = set()
                for cedge in component:
                    if any(nx.has_path(state.nx, o[1].dst, cedge[1].dst) for o in component if o is not cedge):
                        ccs_to_add.append([cedge])
                        edges_to_remove.add(cedge)
                if edges_to_remove:
                    components[i] = [c for c in component if c not in edges_to_remove]
            components.extend(ccs_to_add)
        # End of split

        desc = sdfg.arrays[dnode.data]

        # Create new streams of shape 1
        streams = {}
        mpaths = {}
        for edge in edges:

            if self.use_memory_buffering:

                arrname = str(self.access)

                # Add gearbox
                total_size = edge.data.volume
                vector_size = int(self.memory_buffering_target_bytes / desc.dtype.bytes)

                if not is_int(sdfg.arrays[dnode.data].shape[-1]):
                    warnings.warn(
                        "Using the MemoryBuffering transformation is potential unsafe since {sym} is not an integer. There should be no issue if {sym} % {vec} == 0"
                        .format(sym=sdfg.arrays[dnode.data].shape[-1], vec=vector_size))

                for i in sdfg.arrays[dnode.data].strides:
                    if not is_int(i):
                        warnings.warn(
                            "Using the MemoryBuffering transformation is potential unsafe since {sym} is not an integer. There should be no issue if {sym} % {vec} == 0"
                            .format(sym=i, vec=vector_size))

                if self.expr_index == 0:  # Read
                    edges = state.out_edges(dnode)
                    gearbox_input_type = dtypes.vector(desc.dtype, vector_size)
                    gearbox_output_type = desc.dtype
                    gearbox_read_volume = total_size / vector_size
                    gearbox_write_volume = total_size
                else:  # Write
                    edges = state.in_edges(dnode)
                    gearbox_input_type = desc.dtype
                    gearbox_output_type = dtypes.vector(desc.dtype, vector_size)
                    gearbox_read_volume = total_size
                    gearbox_write_volume = total_size / vector_size

                input_gearbox_name, input_gearbox_newdesc = sdfg.add_stream("gearbox_input",
                                                                            gearbox_input_type,
                                                                            buffer_size=self.buffer_size,
                                                                            storage=self.storage,
                                                                            transient=True,
                                                                            find_new_name=True)

                output_gearbox_name, output_gearbox_newdesc = sdfg.add_stream("gearbox_output",
                                                                              gearbox_output_type,
                                                                              buffer_size=self.buffer_size,
                                                                              storage=self.storage,
                                                                              transient=True,
                                                                              find_new_name=True)

                read_to_gearbox = state.add_read(input_gearbox_name)
                write_from_gearbox = state.add_write(output_gearbox_name)

                gearbox = Gearbox(total_size / vector_size)

                state.add_node(gearbox)

                state.add_memlet_path(read_to_gearbox,
                                      gearbox,
                                      dst_conn="from_memory",
                                      memlet=Memlet(input_gearbox_name + "[0]", volume=gearbox_read_volume))
                state.add_memlet_path(gearbox,
                                      write_from_gearbox,
                                      src_conn="to_kernel",
                                      memlet=Memlet(output_gearbox_name + "[0]", volume=gearbox_write_volume))

                if self.expr_index == 0:
                    streams[edge] = input_gearbox_name
                    name = output_gearbox_name
                    newdesc = output_gearbox_newdesc
                else:
                    streams[edge] = output_gearbox_name
                    name = input_gearbox_name
                    newdesc = input_gearbox_newdesc

            else:

                name, newdesc = sdfg.add_stream(dnode.data,
                                                desc.dtype,
                                                buffer_size=self.buffer_size,
                                                storage=self.storage,
                                                transient=True,
                                                find_new_name=True)
                streams[edge] = name

                # Add these such that we can easily use output_gearbox_name and input_gearbox_name without using if statements
                output_gearbox_name = name
                input_gearbox_name = name

            mpath = state.memlet_path(edge)
            mpaths[edge] = mpath

            # Replace memlets in path with stream access
            for e in mpath:
                e.data = mm.Memlet(data=name, subset='0', other_subset=e.data.other_subset)
                if isinstance(e.src, nodes.NestedSDFG):
                    e.data.dynamic = True
                    _streamify_recursive(e.src, e.src_conn, newdesc)
                if isinstance(e.dst, nodes.NestedSDFG):
                    e.data.dynamic = True
                    _streamify_recursive(e.dst, e.dst_conn, newdesc)

            # Replace access node and memlet tree with one access
            if self.expr_index == 0:
                replacement = state.add_read(output_gearbox_name)
                state.remove_edge(edge)
                state.add_edge(replacement, edge.src_conn, edge.dst, edge.dst_conn, edge.data)
            else:
                replacement = state.add_write(input_gearbox_name)
                state.remove_edge(edge)
                state.add_edge(edge.src, edge.src_conn, replacement, edge.dst_conn, edge.data)

        if self.use_memory_buffering:

            arrname = str(self.access)
            vector_size = int(self.memory_buffering_target_bytes / desc.dtype.bytes)

            # Vectorize access to global array.
            dtype = sdfg.arrays[arrname].dtype
            sdfg.arrays[arrname].dtype = dtypes.vector(dtype, vector_size)
            new_shape = list(sdfg.arrays[arrname].shape)
            contigidx = sdfg.arrays[arrname].strides.index(1)
            new_shape[contigidx] /= vector_size
            try:
                new_shape[contigidx] = int(new_shape[contigidx])
            except TypeError:
                pass
            sdfg.arrays[arrname].shape = new_shape

            # Change strides
            new_strides: List = list(sdfg.arrays[arrname].strides)

            for i in range(len(new_strides)):
                if i == len(new_strides) - 1:  # Skip last dimension since it is always 1
                    continue
                new_strides[i] = new_strides[i] / vector_size
            sdfg.arrays[arrname].strides = new_strides

            post_state = get_post_state(sdfg, state)

            if post_state != None:
                # Change subset in the post state such that the correct amount of memory is copied back from the device
                for e in post_state.edges():
                    if e.data.data == self.access.data:
                        new_subset = list(e.data.subset)
                        i, j, k = new_subset[-1]
                        new_subset[-1] = (i, (j + 1) / vector_size - 1, k)
                        e.data = mm.Memlet(data=str(e.src), subset=subsets.Range(new_subset))

        # Make read/write components
        ionodes = []
        for component in components:

            # Pick the first edge as the edge to make the component from
            innermost_edge, outermost_edge = component[0]
            mpath = mpaths[outermost_edge]
            mapname = streams[outermost_edge]
            innermost_edge.data.other_subset = None

            # Get edge data and streams
            if self.expr_index == 0:
                opname = 'read'
                path = [e.dst for e in mpath[:-1]]
                rmemlets = [(dnode, '__inp', innermost_edge.data)]
                wmemlets = []
                for i, (_, edge) in enumerate(component):
                    name = streams[edge]
                    ionode = state.add_write(name)
                    ionodes.append(ionode)
                    wmemlets.append((ionode, '__out%d' % i, mm.Memlet(data=name, subset='0')))
                code = '\n'.join('__out%d = __inp' % i for i in range(len(component)))
            else:
                # More than one input stream might mean a data race, so we only
                # address the first one in the tasklet code
                if len(component) > 1:
                    warnings.warn(f'More than one input found for the same index for {dnode.data}')
                opname = 'write'
                path = [state.entry_node(e.src) for e in reversed(mpath[1:])]
                wmemlets = [(dnode, '__out', innermost_edge.data)]
                rmemlets = []
                for i, (_, edge) in enumerate(component):
                    name = streams[edge]
                    ionode = state.add_read(name)
                    ionodes.append(ionode)
                    rmemlets.append((ionode, '__inp%d' % i, mm.Memlet(data=name, subset='0')))
                code = '__out = __inp0'

            # Create map structure for read/write component
            maps = []
            for entry in path:
                map: nodes.Map = entry.map
<<<<<<< HEAD
                maps.append(
                    state.add_map(f'__s{opname}_{mapname}',
                                  [(p, r)
                                   for p, r in zip(map.params, map.range)],
                                  map.schedule if ((not map.schedule is ScheduleType.FPGA_Double) and (not map.schedule is ScheduleType.FPGA_Double_out)) else ScheduleType.FPGA_Device)) # TODO the new external interfaces shouldn't be double pumped!
=======

                ranges = [(p, (r[0], r[1], r[2])) for p, r in zip(map.params, map.range)]

                # Change ranges of map
                if self.use_memory_buffering:
                    # Find edges from/to map

                    edge_subset = [a_tuple[0] for a_tuple in list(innermost_edge.data.subset)]

                    # Change range of map
                    if isinstance(edge_subset[-1], symbol) and str(edge_subset[-1]) == map.params[-1]:

                        if not is_int(ranges[-1][1][1]):

                            warnings.warn(
                                "Using the MemoryBuffering transformation is potential unsafe since {sym} is not an integer. There should be no issue if {sym} % {vec} == 0"
                                .format(sym=ranges[-1][1][1].args[1], vec=vector_size))

                        ranges[-1] = (ranges[-1][0], (ranges[-1][1][0], (ranges[-1][1][1] + 1) / vector_size - 1,
                                                      ranges[-1][1][2]))

                    elif isinstance(edge_subset[-1], sympy.core.add.Add):

                        for arg in edge_subset[-1].args:
                            if isinstance(arg, symbol) and str(arg) == map.params[-1]:

                                if not is_int(ranges[-1][1][1]):
                                    warnings.warn(
                                        "Using the MemoryBuffering transformation is potential unsafe since {sym} is not an integer. There should be no issue if {sym} % {vec} == 0"
                                        .format(sym=ranges[-1][1][1].args[1], vec=vector_size))

                                ranges[-1] = (ranges[-1][0],
                                              (ranges[-1][1][0], (ranges[-1][1][1] + 1) / vector_size - 1,
                                               ranges[-1][1][2]))

                maps.append(state.add_map(f'__s{opname}_{mapname}', ranges, map.schedule))
>>>>>>> b6439f82
            tasklet = state.add_tasklet(
                f'{opname}_{mapname}',
                {m[1]
                 for m in rmemlets},
                {m[1]
                 for m in wmemlets},
                code,
            )
            for node, cname, memlet in rmemlets:
                state.add_memlet_path(node, *(me for me, _ in maps), tasklet, dst_conn=cname, memlet=memlet)
            for node, cname, memlet in wmemlets:
                state.add_memlet_path(tasklet, *(mx for _, mx in reversed(maps)), node, src_conn=cname, memlet=memlet)

        return ionodes


@properties.make_properties
class StreamingComposition(xf.SingleStateTransformation):
    """
    Converts two connected computations (nodes, map scopes) into two separate
    processing elements, with a stream connecting the results. Only applies
    if the memory access patterns of the two computations match.
    """
    first = xf.PatternNode(nodes.Node)
    access = xf.PatternNode(nodes.AccessNode)
    second = xf.PatternNode(nodes.Node)

    buffer_size = properties.Property(dtype=int, default=1, desc='Set buffer size for the newly-created stream')

    storage = properties.EnumProperty(dtype=dtypes.StorageType,
                                      desc='Set storage type for the newly-created stream',
                                      default=dtypes.StorageType.Default)

    @classmethod
    def expressions(cls) -> List[gr.SubgraphView]:
        return [sdutil.node_path_graph(cls.first, cls.access, cls.second)]

    def can_be_applied(self, graph: SDFGState, expr_index: int, sdfg: SDFG, permissive: bool = False) -> bool:
        access = self.access
        # Make sure the access node is only accessed once (read or write),
        # and not at the same time
        if graph.in_degree(access) > 1 or graph.out_degree(access) > 1:
            return False

        # If already a stream, skip
        desc = sdfg.arrays[access.data]
        if isinstance(desc, data.Stream):
            return False

        # If this check is in the code, almost all applications of StreamingComposition must be permissive
        # if not permissive and desc.transient:
        #     return False

        # Only free nodes are allowed (search up the SDFG tree)
        curstate = graph
        node = access
        while curstate is not None:
            if curstate.entry_node(node) is not None:
                return False
            if curstate.parent.parent_nsdfg_node is None:
                break
            node = curstate.parent.parent_nsdfg_node
            curstate = curstate.parent.parent

        # Array must not be used anywhere else in the state
        if any(n is not access and n.data == access.data for n in graph.data_nodes()):
            return False

        # Only one memlet path on each direction is allowed
        # TODO: Relax so that repeated application of
        # transformation would yield additional streams
        first_edge = graph.in_edges(access)[0]
        second_edge = graph.out_edges(access)[0]
        first_mpath = graph.memlet_path(first_edge)
        second_mpath = graph.memlet_path(second_edge)
        if len(first_mpath) != len(list(graph.memlet_tree(first_edge))):
            return False
        if len(second_mpath) != len(list(graph.memlet_tree(second_edge))):
            return False

        # The innermost ends of the paths must have a clearly defined memory
        # access pattern and no WCR
        first_iedge = first_mpath[0]
        second_iedge = second_mpath[-1]
        if first_iedge.data.subset.num_elements() != 1:
            return False
        if first_iedge.data.volume != 1:
            return False
        if first_iedge.data.wcr is not None:
            return False
        if second_iedge.data.subset.num_elements() != 1:
            return False
        if second_iedge.data.volume != 1:
            return False

        ##################################################################
        # The memory access pattern must be exactly the same

        # Collect all maps and ranges
        ranges_first = _collect_map_ranges(graph, first_mpath)
        ranges_second = _collect_map_ranges(graph, second_mpath)

        # Check map ranges
        for (_, frng), (_, srng) in zip(ranges_first, ranges_second):
            if frng != srng:
                return False

        # Check memlets for equivalence
        if len(first_iedge.data.subset) != len(second_iedge.data.subset):
            return False
        if not _do_memlets_correspond(first_iedge.data, second_iedge.data, ranges_first, ranges_second):
            return False

        return True

    def apply(self, state: SDFGState, sdfg: SDFG) -> nodes.AccessNode:
        access: nodes.AccessNode = self.access

        # Get memlet paths
        first_edge = state.in_edges(access)[0]
        second_edge = state.out_edges(access)[0]
        first_mpath = state.memlet_path(first_edge)
        second_mpath = state.memlet_path(second_edge)

        # Create new stream of shape 1
        desc = sdfg.arrays[access.data]
        name, newdesc = sdfg.add_stream(access.data,
                                        desc.dtype,
                                        buffer_size=self.buffer_size,
                                        storage=self.storage,
                                        transient=True,
                                        find_new_name=True)

        # Remove transient array if possible
        for ostate in sdfg.nodes():
            if ostate is state:
                continue
            if any(n.data == access.data for n in ostate.data_nodes()):
                break
        else:
            if desc.transient:
                del sdfg.arrays[access.data]

        # Replace memlets in path with stream access
        for e in first_mpath:
            e.data = mm.Memlet(data=name, subset='0')
            if isinstance(e.src, nodes.NestedSDFG):
                e.data.dynamic = True
                _streamify_recursive(e.src, e.src_conn, newdesc)
            if isinstance(e.dst, nodes.NestedSDFG):
                e.data.dynamic = True
                _streamify_recursive(e.dst, e.dst_conn, newdesc)
        for e in second_mpath:
            e.data = mm.Memlet(data=name, subset='0')
            if isinstance(e.src, nodes.NestedSDFG):
                e.data.dynamic = True
                _streamify_recursive(e.src, e.src_conn, newdesc)
            if isinstance(e.dst, nodes.NestedSDFG):
                e.data.dynamic = True
                _streamify_recursive(e.dst, e.dst_conn, newdesc)

        # Replace array access node with two stream access nodes
        wnode = state.add_write(name)
        rnode = state.add_read(name)
        state.remove_edge(first_edge)
        state.add_edge(first_edge.src, first_edge.src_conn, wnode, first_edge.dst_conn, first_edge.data)
        state.remove_edge(second_edge)
        state.add_edge(rnode, second_edge.src_conn, second_edge.dst, second_edge.dst_conn, second_edge.data)

        # Remove original access node
        state.remove_node(access)

        return wnode, rnode<|MERGE_RESOLUTION|>--- conflicted
+++ resolved
@@ -8,11 +8,7 @@
 import sympy
 
 from dace.transformation import transformation as xf
-<<<<<<< HEAD
-from dace import (data, dtypes, nodes, properties, registry, memlet as mm, subsets, symbolic, ScheduleType)
-=======
 from dace import (data, dtypes, nodes, properties, registry, memlet as mm, subsets, symbolic, symbol, Memlet)
->>>>>>> b6439f82
 from dace.sdfg import SDFG, SDFGState, utils as sdutil, graph as gr
 from dace.libraries.standard import Gearbox
 
@@ -533,13 +529,6 @@
             maps = []
             for entry in path:
                 map: nodes.Map = entry.map
-<<<<<<< HEAD
-                maps.append(
-                    state.add_map(f'__s{opname}_{mapname}',
-                                  [(p, r)
-                                   for p, r in zip(map.params, map.range)],
-                                  map.schedule if ((not map.schedule is ScheduleType.FPGA_Double) and (not map.schedule is ScheduleType.FPGA_Double_out)) else ScheduleType.FPGA_Device)) # TODO the new external interfaces shouldn't be double pumped!
-=======
 
                 ranges = [(p, (r[0], r[1], r[2])) for p, r in zip(map.params, map.range)]
 
@@ -576,7 +565,6 @@
                                                ranges[-1][1][2]))
 
                 maps.append(state.add_map(f'__s{opname}_{mapname}', ranges, map.schedule))
->>>>>>> b6439f82
             tasklet = state.add_tasklet(
                 f'{opname}_{mapname}',
                 {m[1]
