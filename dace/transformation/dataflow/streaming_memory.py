--- conflicted
+++ resolved
@@ -7,25 +7,13 @@
 import warnings
 
 from dace.transformation import transformation as xf
-<<<<<<< HEAD
-from dace import (data, dtypes, nodes, properties, registry, memlet as mm,
-                  subsets, symbolic, ScheduleType)
-from dace.sdfg import SDFG, SDFGState, utils as sdutil, graph as gr
-
-
-def _collect_map_ranges(
-    state: SDFGState, memlet_path: List[gr.MultiConnectorEdge[mm.Memlet]]
-) -> List[Tuple[str, subsets.Range]]:
-    """
-=======
 from dace import (data, dtypes, nodes, properties, registry, memlet as mm, subsets, symbolic)
 from dace.sdfg import SDFG, SDFGState, utils as sdutil, graph as gr
 
 
 def _collect_map_ranges(state: SDFGState,
                         memlet_path: List[gr.MultiConnectorEdge[mm.Memlet]]) -> List[Tuple[str, subsets.Range]]:
-    """ 
->>>>>>> 2bafe433
+    """
     Collects a list of parameters and ranges for every map (entry or exit)
     in the given memlet path.
     """
@@ -43,18 +31,9 @@
     return ranges
 
 
-<<<<<<< HEAD
-def _canonicalize_memlet(
-        memlet: mm.Memlet,
-        mapranges: List[Tuple[str,
-                              subsets.Range]]) -> Tuple[symbolic.SymbolicType]:
+def _canonicalize_memlet(memlet: mm.Memlet, mapranges: List[Tuple[str, subsets.Range]]) -> Tuple[symbolic.SymbolicType]:
     """
     Turn a memlet subset expression (of a single element) into an expression
-=======
-def _canonicalize_memlet(memlet: mm.Memlet, mapranges: List[Tuple[str, subsets.Range]]) -> Tuple[symbolic.SymbolicType]:
-    """ 
-    Turn a memlet subset expression (of a single element) into an expression 
->>>>>>> 2bafe433
     that does not depend on the map symbol names.
     """
     repldict = {symbolic.symbol(p): symbolic.symbol('__dace%d' % i) for i, (p, _) in enumerate(mapranges)}
@@ -62,17 +41,9 @@
     return tuple(rb.subs(repldict) for rb, _, _ in memlet.subset.ndrange())
 
 
-<<<<<<< HEAD
-def _do_memlets_correspond(
-        memlet_a: mm.Memlet, memlet_b: mm.Memlet,
-        mapranges_a: List[Tuple[str, subsets.Range]],
-        mapranges_b: List[Tuple[str, subsets.Range]]) -> bool:
-    """
-=======
 def _do_memlets_correspond(memlet_a: mm.Memlet, memlet_b: mm.Memlet, mapranges_a: List[Tuple[str, subsets.Range]],
                            mapranges_b: List[Tuple[str, subsets.Range]]) -> bool:
-    """ 
->>>>>>> 2bafe433
+    """
     Returns True if the two memlets correspond to each other, disregarding
     symbols from equivalent maps.
     """
@@ -114,13 +85,8 @@
 
 
 @properties.make_properties
-<<<<<<< HEAD
-class StreamingMemory(xf.Transformation):
-    """
-=======
 class StreamingMemory(xf.SingleStateTransformation):
-    """ 
->>>>>>> 2bafe433
+    """
     Converts a read or a write to streaming memory access, where data is
     read/written to/from a stream in a separate connected component than the
     computation.
@@ -331,15 +297,10 @@
             for entry in path:
                 map: nodes.Map = entry.map
                 maps.append(
-<<<<<<< HEAD
                     state.add_map(f'__s{opname}_{mapname}',
                                   [(p, r)
                                    for p, r in zip(map.params, map.range)],
                                   map.schedule if ((not map.schedule is ScheduleType.FPGA_Double) and (not map.schedule is ScheduleType.FPGA_Double_out)) else ScheduleType.FPGA_Device)) # TODO the new external interfaces shouldn't be double pumped!
-=======
-                    state.add_map(f'__s{opname}_{mapname}', [(p, r) for p, r in zip(map.params, map.range)],
-                                  map.schedule))
->>>>>>> 2bafe433
             tasklet = state.add_tasklet(
                 f'{opname}_{mapname}',
                 {m[1]
@@ -357,13 +318,8 @@
 
 
 @properties.make_properties
-<<<<<<< HEAD
-class StreamingComposition(xf.Transformation):
-    """
-=======
 class StreamingComposition(xf.SingleStateTransformation):
-    """ 
->>>>>>> 2bafe433
+    """
     Converts two connected computations (nodes, map scopes) into two separate
     processing elements, with a stream connecting the results. Only applies
     if the memory access patterns of the two computations match.
