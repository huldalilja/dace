# Copyright 2019-2021 ETH Zurich and the DaCe authors. All rights reserved.
import dace

import ast
import copy
import itertools
import warnings
from functools import reduce
from numbers import Number, Integral
from typing import Any, Callable, Dict, List, Sequence, Set, Tuple, Union

import dace
from dace.codegen.tools import type_inference
from dace.config import Config
from dace import data, dtypes, subsets, symbolic, sdfg as sd
from dace.frontend.common import op_repository as oprepo
import dace.frontend.python.memlet_parser as mem_parser
from dace.frontend.python import astutils
from dace.frontend.python.nested_call import NestedCall
from dace.memlet import Memlet
from dace.sdfg import nodes, SDFG, SDFGState
from dace.symbolic import pystr_to_symbolic, issymbolic

import numpy as np
import sympy as sp

Size = Union[int, dace.symbolic.symbol]
Shape = Sequence[Size]


def normalize_axes(axes: Tuple[int], max_dim: int) -> List[int]:
    """ Normalize a list of axes by converting negative dimensions to positive.

        :param dims: the list of dimensions, possibly containing negative ints.
        :param max_dim: the total amount of dimensions.
        :return: a list of dimensions containing only positive ints.
    """

    return [ax if ax >= 0 else max_dim + ax for ax in axes]


##############################################################################
# Python function replacements ###############################################
##############################################################################


@oprepo.replaces('dace.define_local')
@oprepo.replaces('dace.ndarray')
def _define_local_ex(
        pv: 'ProgramVisitor',
        sdfg: SDFG,
        state: SDFGState,
        shape: Shape,
        dtype: dace.typeclass,
        storage: dtypes.StorageType = dtypes.StorageType.Default,
        lifetime: dtypes.AllocationLifetime = dtypes.AllocationLifetime.Scope):
    """ Defines a local array in a DaCe program. """
    if not isinstance(shape, (list, tuple)):
        shape = [shape]
    name, _ = sdfg.add_temp_transient(shape,
                                      dtype,
                                      storage=storage,
                                      lifetime=lifetime)
    return name


@oprepo.replaces('numpy.ndarray')
def _define_local(pv: 'ProgramVisitor', sdfg: SDFG, state: SDFGState,
                  shape: Shape, dtype: dace.typeclass):
    """ Defines a local array in a DaCe program. """
    return _define_local_ex(pv, sdfg, state, shape, dtype)


@oprepo.replaces('dace.define_local_scalar')
def _define_local_scalar(
        pv: 'ProgramVisitor',
        sdfg: SDFG,
        state: SDFGState,
        dtype: dace.typeclass,
        storage: dtypes.StorageType = dtypes.StorageType.Default):
    """ Defines a local scalar in a DaCe program. """
    name = sdfg.temp_data_name()
    sdfg.add_scalar(name, dtype, transient=True, storage=storage)
    return name


@oprepo.replaces('dace.define_stream')
def _define_stream(pv: 'ProgramVisitor',
                   sdfg: SDFG,
                   state: SDFGState,
                   dtype: dace.typeclass,
                   buffer_size: Size = 1):
    """ Defines a local stream array in a DaCe program. """
    name = sdfg.temp_data_name()
    sdfg.add_stream(name, dtype, buffer_size=buffer_size, transient=True)
    return name


@oprepo.replaces('dace.define_streamarray')
@oprepo.replaces('dace.stream')
def _define_streamarray(pv: 'ProgramVisitor',
                        sdfg: SDFG,
                        state: SDFGState,
                        shape: Shape,
                        dtype: dace.typeclass,
                        buffer_size: Size = 1):
    """ Defines a local stream array in a DaCe program. """
    name = sdfg.temp_data_name()
    sdfg.add_stream(name,
                    dtype,
                    shape=shape,
                    buffer_size=buffer_size,
                    transient=True)
    return name


@oprepo.replaces('dace.reduce')
def _reduce(pv: 'ProgramVisitor',
            sdfg: SDFG,
            state: SDFGState,
            redfunction: Callable[[Any, Any], Any],
            in_array: str,
            out_array=None,
            axis=None,
            identity=None):
    if out_array is None:
        inarr = in_array
        # Convert axes to tuple
        if axis is not None and not isinstance(axis, (tuple, list)):
            axis = (axis, )
        if axis is not None:
            axis = tuple(pystr_to_symbolic(a) for a in axis)
            axis = tuple(normalize_axes(axis, len(sdfg.arrays[inarr].shape)))

        input_subset = subsets.Range.from_array(sdfg.arrays[inarr])
        input_memlet = Memlet.simple(inarr, input_subset)
        output_shape = None

        # check if we are reducing along all axes
        if axis is not None and len(axis) == len(input_subset.size()):
            reduce_all = all(
                x == y for x, y in zip(axis, range(len(input_subset.size()))))
        else:
            reduce_all = False

        if axis is None or reduce_all:
            output_shape = [1]
        else:
            output_subset = copy.deepcopy(input_subset)
            output_subset.pop(axis)
            output_shape = output_subset.size()
        outarr, arr = sdfg.add_temp_transient(output_shape,
                                              sdfg.arrays[inarr].dtype,
                                              sdfg.arrays[inarr].storage)
        output_memlet = Memlet.from_array(outarr, arr)
    else:
        inarr = in_array
        outarr = out_array

        # Convert axes to tuple
        if axis is not None and not isinstance(axis, (tuple, list)):
            axis = (axis, )
        if axis is not None:
            axis = tuple(pystr_to_symbolic(a) for a in axis)
            axis = tuple(normalize_axes(axis, len(sdfg.arrays[inarr].shape)))

        # Compute memlets
        input_subset = subsets.Range.from_array(sdfg.arrays[inarr])
        input_memlet = Memlet.simple(inarr, input_subset)
        output_subset = subsets.Range.from_array(sdfg.arrays[outarr])
        output_memlet = Memlet.simple(outarr, output_subset)

    # Create reduce subgraph
    inpnode = state.add_read(inarr)
    rednode = state.add_reduce(redfunction, axis, identity)
    outnode = state.add_write(outarr)
    state.add_nedge(inpnode, rednode, input_memlet)
    state.add_nedge(rednode, outnode, output_memlet)

    if out_array is None:
        return outarr
    else:
        return []


@oprepo.replaces('numpy.eye')
def eye(pv: 'ProgramVisitor',
        sdfg: SDFG,
        state: SDFGState,
        N,
        M=None,
        k=0,
        dtype=dace.float64):
    M = M or N
    name, _ = sdfg.add_temp_transient([N, M], dtype)

    state.add_mapped_tasklet('eye',
                             dict(i='0:%s' % N, j='0:%s' % M), {},
                             'val = 1 if i == (j - %s) else 0' % k,
                             dict(val=dace.Memlet.simple(name, 'i, j')),
                             external_edges=True)

    return name


@oprepo.replaces('numpy.empty')
def _numpy_empty(pv: 'ProgramVisitor',
                 sdfg: SDFG,
                 state: SDFGState,
                 shape: Shape,
                 dtype: dace.typeclass):
    """ Creates an unitialized array of the specificied shape and dtype. """
    return _define_local(pv, sdfg, state, shape, dtype)


@oprepo.replaces('numpy.empty_like')
def _numpy_empty_like(pv: 'ProgramVisitor',
                      sdfg: SDFG,
                      state: SDFGState,
                      prototype: str,
                      dtype: dace.typeclass = None,
                      shape: Shape = None):
    """ Creates an unitialized array of the same shape and dtype as prototype.
        The optional dtype and shape inputs allow overriding the corresponding
        attributes of prototype.
    """
    if prototype not in sdfg.arrays.keys():
        raise mem_parser.DaceSyntaxError(
            pv, None, "Prototype argument {a} is not SDFG data!".format(
                a=prototype))
    desc = sdfg.arrays[prototype]
    dtype = dtype or desc.dtype
    shape = shape or desc.shape
    return _define_local(pv, sdfg, state, shape, dtype)


@oprepo.replaces('numpy.identity')
def _numpy_identity(pv: 'ProgramVisitor',
                    sdfg: SDFG,
                    state: SDFGState,
                    n,
                    dtype=dace.float64):
    """ Generates the nxn identity matrix. """
    return eye(pv, sdfg, state, n, dtype=dtype)


@oprepo.replaces('numpy.full')
def _numpy_full(pv: 'ProgramVisitor',
                sdfg: SDFG,
                state: SDFGState,
                shape: Shape,
                fill_value: Number,
                dtype: dace.typeclass = None):
    """ Creates and array of the specified shape and initializes it with
        the fill value.
    """
    if isinstance(fill_value, Number):
        vtype = dtypes.DTYPE_TO_TYPECLASS[type(fill_value)]
    else:
        raise mem_parser.DaceSyntaxError(
            pv, None, "Fill value {f} must be a number!".format(f=fill_value))
    dtype = dtype or vtype
    name, _ = sdfg.add_temp_transient(shape, dtype)

    state.add_mapped_tasklet('_numpy_full_',
                             {"__i{}".format(i): "0: {}".format(s)
                             for i, s in enumerate(shape)},
                             {},
                             "__out = {}".format(fill_value),
                             dict(__out=dace.Memlet.simple(
                                 name, ",".join(["__i{}".format(i)
                                                 for i in range(len(shape))]))),
                             external_edges=True)

    return name


@oprepo.replaces('numpy.full_like')
def _numpy_full_like(pv: 'ProgramVisitor',
                     sdfg: SDFG,
                     state: SDFGState,
                     a: str,
                     fill_value: Number,
                     dtype: dace.typeclass = None,
                     shape: Shape = None):
    """ Creates and array of the same shape and dtype as a and initializes it
        with the fill value.
    """
    if a not in sdfg.arrays.keys():
        raise mem_parser.DaceSyntaxError(
            pv, None, "Prototype argument {a} is not SDFG data!".format(a=a))
    desc = sdfg.arrays[a]
    dtype = dtype or desc.dtype
    shape = shape or desc.shape
    return _numpy_full(pv, sdfg, state, shape, fill_value, dtype)


@oprepo.replaces('numpy.ones')
def _numpy_ones(pv: 'ProgramVisitor',
                sdfg: SDFG,
                state: SDFGState,
                shape: Shape,
                dtype: dace.typeclass = dace.float64):
    """ Creates and array of the specified shape and initializes it with ones.
    """
    return _numpy_full(pv, sdfg, state, shape, 1.0, dtype)


@oprepo.replaces('numpy.ones_like')
def _numpy_ones_like(pv: 'ProgramVisitor',
                     sdfg: SDFG,
                     state: SDFGState,
                     a: str,
                     dtype: dace.typeclass = None,
                     shape: Shape = None):
    """ Creates and array of the same shape and dtype as a and initializes it
        with ones.
    """
    return _numpy_full_like(pv, sdfg, state, a, 1.0, dtype, shape)


@oprepo.replaces('numpy.zeros')
def _numpy_zeros(pv: 'ProgramVisitor',
                 sdfg: SDFG,
                 state: SDFGState,
                 shape: Shape,
                 dtype: dace.typeclass = dace.float64):
    """ Creates and array of the specified shape and initializes it with zeros.
    """
    return _numpy_full(pv, sdfg, state, shape, 0.0, dtype)


@oprepo.replaces('numpy.zeros_like')
def _numpy_zeros_like(pv: 'ProgramVisitor',
                      sdfg: SDFG,
                      state: SDFGState,
                      a: str,
                      dtype: dace.typeclass = None,
                      shape: Shape = None):
    """ Creates and array of the same shape and dtype as a and initializes it
        with zeros.
    """
    return _numpy_full_like(pv, sdfg, state, a, 0.0, dtype, shape)


@oprepo.replaces('numpy.copy')
def _numpy_copy(pv: 'ProgramVisitor',
                sdfg: SDFG,
                state: SDFGState,
                a: str):
    """ Creates a copy of array a.
    """
    if a not in sdfg.arrays.keys():
        raise mem_parser.DaceSyntaxError(
            pv, None, "Prototype argument {a} is not SDFG data!".format(a=a))
    # TODO: The whole AddTransientMethod class should be move in replacements.py
    from dace.frontend.python.newast import _add_transient_data
    name, desc = _add_transient_data(sdfg, sdfg.arrays[a])
    rnode = state.add_read(a)
    wnode = state.add_write(name)
    state.add_nedge(rnode, wnode, dace.Memlet.from_array(name, desc))
    return name
    

@oprepo.replaces('elementwise')
@oprepo.replaces('dace.elementwise')
def _elementwise(pv: 'ProgramVisitor',
                 sdfg: SDFG,
                 state: SDFGState,
                 func: str,
                 in_array: str,
                 out_array=None):
    """Apply a lambda function to each element in the input"""

    inparr = sdfg.arrays[in_array]
    restype = sdfg.arrays[in_array].dtype

    if out_array is None:
        out_array, outarr = sdfg.add_temp_transient(inparr.shape, restype,
                                                    inparr.storage)
    else:
        outarr = sdfg.arrays[out_array]

    func_ast = ast.parse(func)
    try:
        lambda_ast = func_ast.body[0].value
        if len(lambda_ast.args.args) != 1:
            raise SyntaxError(
                "Expected lambda with one arg, but {} has {}".format(
                    func, len(lambda_ast.args.arrgs)))
        arg = lambda_ast.args.args[0].arg
        replaced_ast = astutils.ASTFindReplace({
            arg: '__inp'
        }).visit(lambda_ast.body)
        body = astutils.unparse(replaced_ast)
    except AttributeError:
        raise SyntaxError("Could not parse func {}".format(func))

    code = "__out = {}".format(body)

    num_elements = reduce(lambda x, y: x * y, inparr.shape)
    if num_elements == 1:
        inp = state.add_read(in_array)
        out = state.add_write(out_array)
        tasklet = state.add_tasklet("_elementwise_", {'__inp'}, {'__out'}, code)
        state.add_edge(inp, None, tasklet, '__inp',
                       Memlet.from_array(in_array, inparr))
        state.add_edge(tasklet, '__out', out, None,
                       Memlet.from_array(out_array, outarr))
    else:
        state.add_mapped_tasklet(
            name="_elementwise_",
            map_ranges={
                '__i%d' % i: '0:%s' % n
                for i, n in enumerate(inparr.shape)
            },
            inputs={
                '__inp':
                Memlet.simple(
                    in_array,
                    ','.join(['__i%d' % i for i in range(len(inparr.shape))]))
            },
            code=code,
            outputs={
                '__out':
                Memlet.simple(
                    out_array,
                    ','.join(['__i%d' % i for i in range(len(inparr.shape))]))
            },
            external_edges=True)

    return out_array


def _simple_call(sdfg: SDFG,
                 state: SDFGState,
                 inpname: str,
                 func: str,
                 restype: dace.typeclass = None):
    """ Implements a simple call of the form `out = func(inp)`. """
    if isinstance(inpname, (list, tuple)):  # TODO investigate this
        inpname = inpname[0]
    inparr = sdfg.arrays[inpname]
    if restype is None:
        restype = sdfg.arrays[inpname].dtype
    outname, outarr = sdfg.add_temp_transient(inparr.shape, restype,
                                              inparr.storage)
    num_elements = reduce(lambda x, y: x * y, inparr.shape)
    if num_elements == 1:
        inp = state.add_read(inpname)
        out = state.add_write(outname)
        tasklet = state.add_tasklet(func, {'__inp'}, {'__out'},
                                    '__out = {f}(__inp)'.format(f=func))
        state.add_edge(inp, None, tasklet, '__inp',
                       Memlet.from_array(inpname, inparr))
        state.add_edge(tasklet, '__out', out, None,
                       Memlet.from_array(outname, outarr))
    else:
        state.add_mapped_tasklet(
            name=func,
            map_ranges={
                '__i%d' % i: '0:%s' % n
                for i, n in enumerate(inparr.shape)
            },
            inputs={
                '__inp':
                Memlet.simple(
                    inpname,
                    ','.join(['__i%d' % i for i in range(len(inparr.shape))]))
            },
            code='__out = {f}(__inp)'.format(f=func),
            outputs={
                '__out':
                Memlet.simple(
                    outname,
                    ','.join(['__i%d' % i for i in range(len(inparr.shape))]))
            },
            external_edges=True)

    return outname


def _complex_to_scalar(complex_type: dace.typeclass):
    if complex_type is dace.complex64:
        return dace.float32
    elif complex_type is dace.complex128:
        return dace.float64
    else:
        return complex_type


@oprepo.replaces('exp')
@oprepo.replaces('dace.exp')
@oprepo.replaces('numpy.exp')
@oprepo.replaces('math.exp')
def _exp(pv: 'ProgramVisitor', sdfg: SDFG, state: SDFGState, input: str):
    return _simple_call(sdfg, state, input, 'exp')


@oprepo.replaces('sin')
@oprepo.replaces('dace.sin')
@oprepo.replaces('numpy.sin')
@oprepo.replaces('math.sin')
def _sin(pv: 'ProgramVisitor', sdfg: SDFG, state: SDFGState, input: str):
    return _simple_call(sdfg, state, input, 'sin')


@oprepo.replaces('cos')
@oprepo.replaces('dace.cos')
@oprepo.replaces('numpy.cos')
@oprepo.replaces('math.cos')
def _cos(pv: 'ProgramVisitor', sdfg: SDFG, state: SDFGState, input: str):
    return _simple_call(sdfg, state, input, 'cos')


@oprepo.replaces('sqrt')
@oprepo.replaces('dace.sqrt')
@oprepo.replaces('numpy.sqrt')
@oprepo.replaces('math.sqrt')
def _sqrt(pv: 'ProgramVisitor', sdfg: SDFG, state: SDFGState, input: str):
    return _simple_call(sdfg, state, input, 'sqrt')


@oprepo.replaces('log')
@oprepo.replaces('dace.log')
@oprepo.replaces('numpy.log')
@oprepo.replaces('math.log')
def _log(pv: 'ProgramVisitor', sdfg: SDFG, state: SDFGState, input: str):
    return _simple_call(sdfg, state, input, 'log')


@oprepo.replaces('conj')
@oprepo.replaces('dace.conj')
@oprepo.replaces('numpy.conj')
def _conj(pv: 'ProgramVisitor', sdfg: SDFG, state: SDFGState, input: str):
    return _simple_call(sdfg, state, input, 'conj')


@oprepo.replaces('real')
@oprepo.replaces('dace.real')
@oprepo.replaces('numpy.real')
def _real(pv: 'ProgramVisitor', sdfg: SDFG, state: SDFGState, input: str):
    inptype = sdfg.arrays[input].dtype
    return _simple_call(sdfg, state, input, 'real', _complex_to_scalar(inptype))


@oprepo.replaces('imag')
@oprepo.replaces('dace.imag')
@oprepo.replaces('numpy.imag')
def _imag(pv: 'ProgramVisitor', sdfg: SDFG, state: SDFGState, input: str):
    inptype = sdfg.arrays[input].dtype
    return _simple_call(sdfg, state, input, 'imag', _complex_to_scalar(inptype))


@oprepo.replaces('transpose')
@oprepo.replaces('dace.transpose')
@oprepo.replaces('numpy.transpose')
def _transpose(pv: 'ProgramVisitor',
               sdfg: SDFG,
               state: SDFGState,
               inpname: str,
               axes=None):

    if axes is None:
        arr1 = sdfg.arrays[inpname]
        restype = arr1.dtype
        outname, arr2 = sdfg.add_temp_transient((arr1.shape[1], arr1.shape[0]),
                                                restype, arr1.storage)

        acc1 = state.add_read(inpname)
        acc2 = state.add_write(outname)
        import dace.libraries.blas  # Avoid import loop
        tasklet = dace.libraries.blas.Transpose('_Transpose_', restype)
        state.add_node(tasklet)
        state.add_edge(acc1, None, tasklet, '_inp',
                       dace.Memlet.from_array(inpname, arr1))
        state.add_edge(tasklet, '_out', acc2, None,
                       dace.Memlet.from_array(outname, arr2))
    else:
        arr1 = sdfg.arrays[inpname]
        if len(axes) != len(arr1.shape) or sorted(axes) != list(
                range(len(arr1.shape))):
            raise ValueError("axes don't match array")

        new_shape = [arr1.shape[i] for i in axes]
        outname, arr2 = sdfg.add_temp_transient(new_shape, arr1.dtype,
                                                arr1.storage)

        state.add_mapped_tasklet(
            "_transpose_", {
                "_i{}".format(i): "0:{}".format(s)
                for i, s in enumerate(arr1.shape)
            },
            dict(_in=Memlet.simple(
                inpname, ", ".join("_i{}".format(i)
                                   for i, _ in enumerate(arr1.shape)))),
            "_out = _in",
            dict(_out=Memlet.simple(
                outname, ", ".join("_i{}".format(axes[i])
                                   for i, _ in enumerate(arr1.shape)))),
            external_edges=True)

    return outname


@oprepo.replaces('numpy.sum')
def _sum(pv: 'ProgramVisitor', sdfg: SDFG, state: SDFGState, a: str, axis=None):
    return _reduce(pv,
                   sdfg,
                   state,
                   "lambda x, y: x + y",
                   a,
                   axis=axis,
                   identity=0)


@oprepo.replaces('numpy.mean')
def _mean(pv: 'ProgramVisitor',
          sdfg: SDFG,
          state: SDFGState,
          a: str,
          axis=None):

    nest = NestedCall(pv, sdfg, state)

    sum = nest(_sum)(a, axis=axis)

    if axis is None:
        div_amount = reduce(lambda x, y: x * y,
                            (d for d in sdfg.arrays[a].shape))
    elif isinstance(axis, (tuple, list)):
        axis = normalize_axes(axis, len(sdfg.arrays[a].shape))
        # each entry needs to be divided by the size of the reduction
        div_amount = reduce(
            lambda x, y: x * y,
            (d for i, d in enumerate(sdfg.arrays[a].shape) if i in axis))
    else:
        div_amount = sdfg.arrays[a].shape[axis]

    return nest, nest(_elementwise)("lambda x: x / ({})".format(div_amount),
                                    sum)


@oprepo.replaces('numpy.max')
@oprepo.replaces('numpy.amax')
def _max(pv: 'ProgramVisitor', sdfg: SDFG, state: SDFGState, a: str, axis=None):
    return _reduce(pv,
                   sdfg,
                   state,
                   "lambda x, y: max(x, y)",
                   a,
                   axis=axis,
                   identity=dtypes.min_value(sdfg.arrays[a].dtype))


@oprepo.replaces('numpy.min')
@oprepo.replaces('numpy.amin')
def _min(pv: 'ProgramVisitor', sdfg: SDFG, state: SDFGState, a: str, axis=None):
    return _reduce(pv,
                   sdfg,
                   state,
                   "lambda x, y: min(x, y)",
                   a,
                   axis=axis,
                   identity=dtypes.max_value(sdfg.arrays[a].dtype))


@oprepo.replaces('numpy.argmax')
def _argmax(pv: 'ProgramVisitor',
            sdfg: SDFG,
            state: SDFGState,
            a: str,
            axis,
            result_type=dace.int32):
    return _argminmax(pv,
                      sdfg,
                      state,
                      a,
                      axis,
                      func="max",
                      result_type=result_type)


@oprepo.replaces('numpy.argmin')
def _argmin(pv: 'ProgramVisitor',
            sdfg: SDFG,
            state: SDFGState,
            a: str,
            axis,
            result_type=dace.int32):
    return _argminmax(pv,
                      sdfg,
                      state,
                      a,
                      axis,
                      func="min",
                      result_type=result_type)


def _argminmax(pv: 'ProgramVisitor',
               sdfg: SDFG,
               state: SDFGState,
               a: str,
               axis,
               func,
               result_type=dace.int32,
               return_both=False):
    nest = NestedCall(pv, sdfg, state)

    assert func in ['min', 'max']

    if axis is None or not isinstance(axis, Integral):
        raise SyntaxError('Axis must be an int')

    a_arr = sdfg.arrays[a]

    if not 0 <= axis < len(a_arr.shape):
        raise SyntaxError("Expected 0 <= axis < len({}.shape), got {}".format(
            a, axis))

    reduced_shape = list(copy.deepcopy(a_arr.shape))
    reduced_shape.pop(axis)

    val_and_idx = dace.struct('_val_and_idx', val=a_arr.dtype, idx=result_type)

    # HACK: since identity cannot be specified for structs, we have to init the output array
    reduced_structs, reduced_struct_arr = sdfg.add_temp_transient(
        reduced_shape, val_and_idx)

    code = "__init = _val_and_idx(val={}, idx=-1)".format(
        dtypes.min_value(a_arr.dtype) if func ==
        'max' else dtypes.max_value(a_arr.dtype))

    nest.add_state().add_mapped_tasklet(
        name="_arg{}_convert_".format(func),
        map_ranges={
            '__i%d' % i: '0:%s' % n
            for i, n in enumerate(a_arr.shape) if i != axis
        },
        inputs={},
        code=code,
        outputs={
            '__init':
            Memlet.simple(
                reduced_structs, ','.join('__i%d' % i
                                          for i in range(len(a_arr.shape))
                                          if i != axis))
        },
        external_edges=True)

    nest.add_state().add_mapped_tasklet(
        name="_arg{}_reduce_".format(func),
        map_ranges={'__i%d' % i: '0:%s' % n
                    for i, n in enumerate(a_arr.shape)},
        inputs={
            '__in':
            Memlet.simple(
                a, ','.join('__i%d' % i for i in range(len(a_arr.shape))))
        },
        code="__out = _val_and_idx(idx={}, val=__in)".format("__i%d" % axis),
        outputs={
            '__out':
            Memlet.simple(
                reduced_structs,
                ','.join('__i%d' % i for i in range(len(a_arr.shape))
                         if i != axis),
                wcr_str=("lambda x, y:"
                         "_val_and_idx(val={}(x.val, y.val), "
                         "idx=(y.idx if x.val {} y.val else x.idx))").format(
                             func, '<' if func == 'max' else '>'))
        },
        external_edges=True)

    if return_both:
        outidx, outidxarr = sdfg.add_temp_transient(
            sdfg.arrays[reduced_structs].shape, result_type)
        outval, outvalarr = sdfg.add_temp_transient(
            sdfg.arrays[reduced_structs].shape, a_arr.dtype)

        nest.add_state().add_mapped_tasklet(
            name="_arg{}_extract_".format(func),
            map_ranges={
                '__i%d' % i: '0:%s' % n
                for i, n in enumerate(a_arr.shape) if i != axis
            },
            inputs={
                '__in':
                Memlet.simple(
                    reduced_structs, ','.join('__i%d' % i
                                              for i in range(len(a_arr.shape))
                                              if i != axis))
            },
            code="__out_val = __in.val\n__out_idx = __in.idx",
            outputs={
                '__out_val':
                Memlet.simple(
                    outval, ','.join('__i%d' % i
                                     for i in range(len(a_arr.shape))
                                     if i != axis)),
                '__out_idx':
                Memlet.simple(
                    outidx, ','.join('__i%d' % i
                                     for i in range(len(a_arr.shape))
                                     if i != axis))
            },
            external_edges=True)

        return nest, (outval, outidx)

    else:
        # map to result_type
        out, outarr = sdfg.add_temp_transient(
            sdfg.arrays[reduced_structs].shape, result_type)
        nest(_elementwise)("lambda x: x.idx", reduced_structs, out_array=out)
        return nest, out


##############################################################################
# Python operation replacements ##############################################
##############################################################################


def _unop(sdfg: SDFG, state: SDFGState, op1: str, opcode: str, opname: str):
    """ Implements a general element-wise array unary operator. """
    arr1 = sdfg.arrays[op1]

    restype, cast = _result_type([arr1], opname)
    tasklet_code = "__out = {} __in1".format(opcode)
    if cast:
        tasklet_code = tasklet_code.replace('__in1', "{}(__in1)".format(cast))

    # NOTE: This is a fix for np.bool_, which is a true boolean.
    # In this case, the invert operator must become a not operator.
    if opcode == '~' and arr1.dtype == dace.bool_:
        opcode = 'not'

    name, _ = sdfg.add_temp_transient(arr1.shape, restype, arr1.storage)
    state.add_mapped_tasklet(
        "_%s_" % opname,
        {'__i%d' % i: '0:%s' % s
         for i, s in enumerate(arr1.shape)}, {
             '__in1':
             Memlet.simple(
                 op1, ','.join(['__i%d' % i for i in range(len(arr1.shape))]))
         },
        '__out = %s __in1' % opcode, {
            '__out':
            Memlet.simple(
                name, ','.join(['__i%d' % i for i in range(len(arr1.shape))]))
        },
        external_edges=True)
    return name


def _broadcast_together(arr1_shape, arr2_shape):

    all_idx_dict, all_idx, a1_idx, a2_idx = {}, [], [], []

    max_i = max(len(arr1_shape), len(arr2_shape))

    def get_idx(i):
        return "__i" + str(max_i - i - 1)

    for i, (dim1, dim2) in enumerate(
            itertools.zip_longest(reversed(arr1_shape), reversed(arr2_shape))):
        all_idx.append(get_idx(i))

        if dim1 == dim2:
            a1_idx.append(get_idx(i))
            a2_idx.append(get_idx(i))

            all_idx_dict[get_idx(i)] = dim1

        elif dim1 == 1 and dim2 is not None:
            a1_idx.append("0")
            # dim2 != 1 must hold here
            a2_idx.append(get_idx(i))

            all_idx_dict[get_idx(i)] = dim2

        elif dim2 == 1 and dim1 is not None:
            # dim1 != 1 must hold here
            a1_idx.append(get_idx(i))
            a2_idx.append("0")

            all_idx_dict[get_idx(i)] = dim1

        elif dim1 == None:
            # dim2 != None must hold here
            a2_idx.append(get_idx(i))

            all_idx_dict[get_idx(i)] = dim2

        elif dim2 == None:
            # dim1 != None must hold here
            a1_idx.append(get_idx(i))

            all_idx_dict[get_idx(i)] = dim1
        else:
            raise SyntaxError(
                "operands could not be broadcast together with shapes {}, {}".
                format(arr1_shape, arr2_shape))

    def to_string(idx):
        return ", ".join(reversed(idx))

    out_shape = tuple(reversed([all_idx_dict[idx] for idx in all_idx]))

    all_idx_tup = [(k, "0:" + str(all_idx_dict[k])) for k in reversed(all_idx)]

    return out_shape, all_idx_tup, to_string(all_idx), to_string(
        a1_idx), to_string(a2_idx)


def _binop(sdfg: SDFG, state: SDFGState, op1: str, op2: str, opcode: str,
           opname: str, restype: dace.typeclass):
    """ Implements a general element-wise array binary operator. """
    arr1 = sdfg.arrays[op1]
    arr2 = sdfg.arrays[op2]

    out_shape, all_idx_tup, all_idx, arr1_idx, arr2_idx = _broadcast_together(
        arr1.shape, arr2.shape)

    name, _ = sdfg.add_temp_transient(out_shape, restype, arr1.storage)
    state.add_mapped_tasklet("_%s_" % opname,
                             all_idx_tup, {
                                 '__in1': Memlet.simple(op1, arr1_idx),
                                 '__in2': Memlet.simple(op2, arr2_idx)
                             },
                             '__out = __in1 %s __in2' % opcode,
                             {'__out': Memlet.simple(name, all_idx)},
                             external_edges=True)
    return name


# Defined as a function in order to include the op and the opcode in the closure
def _makeunop(op, opcode):
    @oprepo.replaces_operator('Array', op)
    def _op(visitor: 'ProgramVisitor',
            sdfg: SDFG,
            state: SDFGState,
            op1: str,
            op2=None):
        return _unop(sdfg, state, op1, opcode, op)

    @oprepo.replaces_operator('Scalar', op)
    def _op(visitor: 'ProgramVisitor',
            sdfg: SDFG,
            state: SDFGState,
            op1: str,
            op2=None):
        scalar1 = sdfg.arrays[op1]
        restype, _ = _result_type([scalar1], op)
        op2 = sdfg.temp_data_name()
        _, scalar2 = sdfg.add_scalar(op2, restype, transient=True)
        tasklet = state.add_tasklet("_%s_" % op, {'__in'}, {'__out'},
                                    "__out = %s __in" % opcode)
        node1 = state.add_read(op1)
        node2 = state.add_write(op2)
        state.add_edge(node1, None, tasklet, '__in',
                       dace.Memlet.from_array(op1, scalar1))
        state.add_edge(tasklet, '__out', node2, None,
                       dace.Memlet.from_array(op2, scalar2))
        return op2

    @oprepo.replaces_operator('NumConstant', op)
    def _op(visitor: 'ProgramVisitor',
            sdfg: SDFG,
            state: SDFGState,
            op1: Number,
            op2=None):
        expr = '{o}(op1)'.format(o=opcode)
        vars = {'op1': op1}
        return eval(expr, vars)

    @oprepo.replaces_operator('BoolConstant', op)
    def _op(visitor: 'ProgramVisitor',
            sdfg: SDFG,
            state: SDFGState,
            op1: Number,
            op2=None):
        expr = '{o}(op1)'.format(o=opcode)
        vars = {'op1': op1}
        return eval(expr, vars)

    @oprepo.replaces_operator('symbol', op)
    def _op(visitor: 'ProgramVisitor',
            sdfg: SDFG,
            state: SDFGState,
            op1: 'symbol',
            op2=None):
        if opcode in _pyop2symtype.keys():
            try:
                return _pyop2symtype[opcode](op1)
            except TypeError:
                pass
        expr = '{o}(op1)'.format(o=opcode)
        vars = {'op1': op1}
        return eval(expr, vars)


def _is_op_arithmetic(op: str):
    if op in {
            'Add', 'Sub', 'Mult', 'Div', 'FloorDiv', 'Pow', 'Mod', 'FloatPow',
            'Heaviside', 'Arctan2', 'Hypot'
    }:
        return True
    return False


def _is_op_bitwise(op: str):
    if op in {'LShift', 'RShift', 'BitOr', 'BitXor', 'BitAnd', 'Invert'}:
        return True
    return False


def _is_op_boolean(op: str):
    if op in {
            'And', 'Or', 'Not', 'Eq', 'NotEq', 'Lt', 'LtE', 'Gt', 'GtE', 'Is',
            'NotIs', 'Xor', 'FpBoolean', 'SignBit'
    }:
        return True
    return False


def _representative_num(dtype: Union[dtypes.typeclass, Number]) -> Number:
    if isinstance(dtype, dtypes.typeclass):
        nptype = dtype.type
    else:
        nptype = dtype
    if issubclass(nptype, bool):
        return True
    elif issubclass(nptype, np.bool_):
        return np.bool_(True)
    elif issubclass(nptype, Integral):
        # return nptype(np.iinfo(nptype).max)
        return 0
    else:
        return nptype(np.finfo(nptype).resolution)


def _np_result_type(nptypes):
    # Fix for np.result_type returning platform-dependent types,
    # e.g. np.longlong
    restype = np.result_type(*nptypes)
    if restype.type not in dtypes.DTYPE_TO_TYPECLASS.keys():
        for k in dtypes.DTYPE_TO_TYPECLASS.keys():
            if k == restype.type:
                return dtypes.DTYPE_TO_TYPECLASS[k]
    return dtypes.DTYPE_TO_TYPECLASS[restype.type]


def _sym_type(expr: Union[symbolic.symbol, sp.Basic]) -> dtypes.typeclass:
    if isinstance(expr, symbolic.symbol):
        return expr.dtype
    representative_value = expr.subs([(s, _representative_num(s.dtype))
                                      for s in expr.free_symbols])
    pyval = eval(astutils.unparse(representative_value))
    # Overflow check
    if isinstance(pyval, int) and (pyval > np.iinfo(np.int64).max
                                   or pyval < np.iinfo(np.int64).min):
        nptype = np.int64
    else:
        nptype = np.result_type(pyval)
    return _np_result_type([nptype])


def _cast_str(dtype: dtypes.typeclass) -> str:
    return dtypes.TYPECLASS_TO_STRING[dtype].replace('::', '.')


def _result_type(
    arguments: Sequence[Union[str, Number, symbolic.symbol, sp.Basic]],
    operator: str = None
) -> Tuple[Union[List[dtypes.typeclass], dtypes.typeclass, str], ...]:

    datatypes = []
    dtypes_for_result = []
    for arg in arguments:
        if isinstance(arg, (data.Array, data.Stream)):
            datatypes.append(arg.dtype)
            dtypes_for_result.append(arg.dtype.type)
        elif isinstance(arg, data.Scalar):
            datatypes.append(arg.dtype)
            dtypes_for_result.append(_representative_num(arg.dtype))
        elif isinstance(arg, Number):
            datatypes.append(dtypes.DTYPE_TO_TYPECLASS[type(arg)])
            dtypes_for_result.append(arg)
        elif symbolic.issymbolic(arg):
            datatypes.append(_sym_type(arg))
            dtypes_for_result.append(_representative_num(_sym_type(arg)))
        else:
            raise TypeError("Type {t} of argument {a} is not supported".format(
                t=type(arg), a=arg))

    complex_types = {
        dace.complex64, dace.complex128, np.complex64, np.complex128
    }
    float_types = {
        dace.float16, dace.float32, dace.float64, np.float16, np.float32,
        np.float64
    }
    signed_types = {
        dace.int8, dace.int16, dace.int32, dace.int64, np.int8, np.int16,
        np.int32, np.int64
    }
    # unsigned_types = {np.uint8, np.uint16, np.uint32, np.uint64}

    coarse_types = []
    for dtype in datatypes:
        if dtype in complex_types:
            coarse_types.append(3)  # complex
        elif dtype in float_types:
            coarse_types.append(2)  # float
        elif dtype in signed_types:
            coarse_types.append(1)  # signed integer, bool
        else:
            coarse_types.append(0)  # unsigned integer

    casting = [None] * len(arguments)

    if len(arguments) == 1:  # Unary operators

        if not operator:
            result_type = datatypes[0]
        elif operator == 'USub' and coarse_types[0] == 0:
            result_type = eval('dace.int{}'.format(8 * datatypes[0].bytes))
        elif operator == 'Abs' and coarse_types[0] == 3:
            result_type = eval('dace.float{}'.format(4 * datatypes[0].bytes))
        elif (operator in ('Fabs', 'Cbrt', 'Angles', 'SignBit', 'Spacing',
                           'Modf', 'Floor', 'Ceil', 'Trunc')
              and coarse_types[0] == 3):
            raise TypeError(
                "ufunc '{}' not supported for complex input".format(operator))
        elif (operator in ('Fabs', 'Rint', 'Exp', 'Log', 'Sqrt', 'Cbrt',
                           'Trigonometric', 'Angles', 'FpBoolean', 'Spacing',
                           'Modf', 'Floor', 'Ceil', 'Trunc')
              and coarse_types[0] < 2):
            result_type = dace.float64
            casting[0] = _cast_str(result_type)
        elif operator in ('Frexp'):
            if coarse_types[0] == 3:
                raise TypeError("ufunc '{}' not supported for complex "
                                "input".format(operator))
            result_type = [None, dace.int32]
            if coarse_types[0] < 2:
                result_type[0] = dace.float64
                casting[0] = _cast_str(result_type[0])
            else:
                result_type[0] = datatypes[0]
        elif _is_op_bitwise(operator) and coarse_types[0] > 1:
            raise TypeError("unsupported operand type for {}: '{}'".format(
                operator, datatypes[0]))
        elif _is_op_boolean(operator):
            result_type = dace.bool_
            if operator == 'SignBit' and coarse_types[0] < 2:
                casting[0] = _cast_str(dace.float64)
        else:
            result_type = datatypes[0]

    elif len(arguments) == 2:  # Binary operators

        type1 = coarse_types[0]
        type2 = coarse_types[1]
        dtype1 = datatypes[0]
        dtype2 = datatypes[1]
        max_bytes = max(dtype1.bytes, dtype2.bytes)
        left_cast = None
        right_cast = None

        if _is_op_arithmetic(operator):

            # Float/True division between integers
            if operator == 'Div' and max(type1, type2) < 2:
                # NOTE: Leaving this here in case we implement a C/C++ flag
                # if type1 == type2 and type1 == 0:  # Unsigned integers
                #     result_type = eval('dace.uint{}'.format(8 * max_bytes))
                # else:
                #     result_type = eval('dace.int{}'.format(8 * max_bytes))
                result_type = dace.float64
            # Floor division with at least one complex argument
            # NOTE: NumPy allows this operation
            # elif operator == 'FloorDiv' and max(type1, type2) == 3:
            #     raise TypeError("can't take floor of complex number")
            # Floor division with at least one float argument
            elif operator == 'FloorDiv' and max(type1, type2) == 2:
                if type1 == type2:
                    result_type = eval('dace.float{}'.format(8 * max_bytes))
                else:
                    result_type = dace.float64
            # Floor division between integers
            elif operator == 'FloorDiv' and max(type1, type2) < 2:
                if type1 == type2 and type1 == 0:  # Unsigned integers
                    result_type = eval('dace.uint{}'.format(8 * max_bytes))
                else:
                    result_type = eval('dace.int{}'.format(8 * max_bytes))
            # Power with base integer and exponent signed integer
            elif (operator == 'Pow' and max(type1, type2) < 2
                  and dtype2 in signed_types):
                result_type = dace.float64
            elif operator == 'FloatPow':
                # Float power with integers or floats
                if max(type1, type2) < 3:
                    result_type = dace.float64
                # Float power with complex numbers
                else:
                    result_type = dace.complex128
            elif (operator in ('Heaviside', 'Arctan2', 'Hypot')
                  and max(type1, type2) == 3):
                raise TypeError(
                    "ufunc '{}' not supported for complex input".format(
                        operator))
            elif (operator in ('Heaviside', 'Arctan2', 'Hypot')
                  and max(type1, type2) < 2):
                result_type = dace.float64
            # All other arithmetic operators and cases of the above operators
            else:
                result_type = _np_result_type(dtypes_for_result)

            if dtype1 != result_type:
                left_cast = _cast_str(result_type)
            if dtype2 != result_type:
                right_cast = _cast_str(result_type)

        elif _is_op_bitwise(operator):

            type1 = coarse_types[0]
            type2 = coarse_types[1]
            dtype1 = datatypes[0]
            dtype2 = datatypes[1]

            # Only integers may be arguments of bitwise and shifting operations
            if max(type1, type2) > 1:
                raise TypeError("unsupported operand type(s) for {}: "
                                "'{}' and '{}'".format(operator, dtype1,
                                                       dtype2))
            result_type = _np_result_type(dtypes_for_result)
            if dtype1 != result_type:
                left_cast = _cast_str(result_type)
            if dtype2 != result_type:
                right_cast = _cast_str(result_type)

        elif _is_op_boolean(operator):
            result_type = dace.bool_

        elif operator in ('Gcd', 'Lcm'):
            if max(type1, type2) > 1:
                raise TypeError("unsupported operand type(s) for {}: "
                                "'{}' and '{}'".format(operator, dtype1,
                                                       dtype2))
            result_type = _np_result_type(dtypes_for_result)
            if dtype1 != result_type:
                left_cast = _cast_str(result_type)
            if dtype2 != result_type:
                right_cast = _cast_str(result_type)

        elif operator and operator in ('CopySign', 'NextAfter'):
            if max(type1, type2) > 2:
                raise TypeError("unsupported operand type(s) for {}: "
                                "'{}' and '{}'".format(operator, dtype1,
                                                       dtype2))
            if max(type1, type2) < 2:
                result_type = dace.float64
            else:
                result_type = _np_result_type(dtypes_for_result)
            if dtype1 != result_type:
                left_cast = _cast_str(result_type)
            if dtype2 != result_type:
                right_cast = _cast_str(result_type)

        elif operator and operator in ('Ldexp'):
            if max(type1, type2) > 2 or type2 > 1:
                raise TypeError("unsupported operand type(s) for {}: "
                                "'{}' and '{}'".format(operator, dtype1,
                                                       dtype2))
            if type1 < 2:
                result_type = dace.float64
                left_cast = _cast_str(result_type)
            else:
                result_type = dtype1
            if dtype2 != dace.int32:
                right_cast = _cast_str(dace.int32)
                if not np.can_cast(dtype2.type, np.int32):
                    warnings.warn("Second input to {} is of type {}, which "
                                  "cannot be safely cast to {}".format(
                                      operator, dtype2, dace.int32))

        else:  # Other binary operators
            result_type = _np_result_type(dtypes_for_result)
            if dtype1 != result_type:
                left_cast = _cast_str(result_type)
            if dtype2 != result_type:
                right_cast = _cast_str(result_type)

        casting = [left_cast, right_cast]

    else:  # Operators with 3 or more arguments
        result_type = _np_result_type(dtypes_for_result)
        for i, t in enumerate(coarse_types):
            if t != result_type:
                casting[i] = _cast_str(result_type)

    return result_type, casting


def _array_array_binop(visitor: 'ProgramVisitor', sdfg: SDFG, state: SDFGState,
                       left_operand: str, right_operand: str, operator: str,
                       opcode: str):
    '''Both operands are Arrays (or Data in general)'''

    left_arr = sdfg.arrays[left_operand]
    right_arr = sdfg.arrays[right_operand]

    left_type = left_arr.dtype
    right_type = right_arr.dtype

    # Implicit Python coversion implemented as casting
    arguments = [left_arr, right_arr]
    tasklet_args = ['__in1', '__in2']
    result_type, casting = _result_type(arguments, operator)
    left_cast = casting[0]
    right_cast = casting[1]

    if left_cast is not None:
        tasklet_args[0] = "{}(__in1)".format(str(left_cast).replace('::', '.'))
    if right_cast is not None:
        tasklet_args[1] = "{}(__in2)".format(str(right_cast).replace('::', '.'))

    left_shape = left_arr.shape
    right_shape = right_arr.shape

    (out_shape, all_idx_dict, out_idx, left_idx,
     right_idx) = _broadcast_together(left_shape, right_shape)

    # Fix for Scalars
    if isinstance(left_arr, data.Scalar):
        left_idx = subsets.Range([(0, 0, 1)])
    if isinstance(right_arr, data.Scalar):
        right_idx = subsets.Range([(0, 0, 1)])

    out_operand, out_arr = sdfg.add_temp_transient(out_shape, result_type,
                                                   left_arr.storage)

    if list(out_shape) == [1]:
        tasklet = state.add_tasklet(
            '_%s_' % operator, {'__in1', '__in2'}, {'__out'},
            '__out = {i1} {op} {i2}'.format(i1=tasklet_args[0],
                                            op=opcode,
                                            i2=tasklet_args[1]))
        n1 = state.add_read(left_operand)
        n2 = state.add_read(right_operand)
        n3 = state.add_write(out_operand)
        state.add_edge(n1, None, tasklet, '__in1',
                       dace.Memlet.from_array(left_operand, left_arr))
        state.add_edge(n2, None, tasklet, '__in2',
                       dace.Memlet.from_array(right_operand, right_arr))
        state.add_edge(tasklet, '__out', n3, None,
                       dace.Memlet.from_array(out_operand, out_arr))
    else:
        state.add_mapped_tasklet(
            "_%s_" % operator,
            all_idx_dict, {
                '__in1': Memlet.simple(left_operand, left_idx),
                '__in2': Memlet.simple(right_operand, right_idx)
            },
            '__out = {i1} {op} {i2}'.format(i1=tasklet_args[0],
                                            op=opcode,
                                            i2=tasklet_args[1]),
            {'__out': Memlet.simple(out_operand, out_idx)},
            external_edges=True)

    return out_operand


def _array_const_binop(visitor: 'ProgramVisitor', sdfg: SDFG, state: SDFGState,
                       left_operand: str, right_operand: str, operator: str,
                       opcode: str):
    '''Operands are an Array and a Constant'''

    if left_operand in sdfg.arrays:
        left_arr = sdfg.arrays[left_operand]
        left_type = left_arr.dtype
        left_shape = left_arr.shape
        storage = left_arr.storage
        right_arr = None
        right_type = dtypes.DTYPE_TO_TYPECLASS[type(right_operand)]
        right_shape = [1]
        arguments = [left_arr, right_operand]
        tasklet_args = ['__in1', str(right_operand)]
    else:
        left_arr = None
        left_type = dtypes.DTYPE_TO_TYPECLASS[type(left_operand)]
        left_shape = [1]
        right_arr = sdfg.arrays[right_operand]
        right_type = right_arr.dtype
        right_shape = right_arr.shape
        storage = right_arr.storage
        arguments = [left_operand, right_arr]
        tasklet_args = [str(left_operand), '__in2']

    result_type, casting = _result_type(arguments, operator)
    left_cast = casting[0]
    right_cast = casting[1]

    if left_cast is not None:
        tasklet_args[0] = "{c}({o})".format(c=str(left_cast).replace('::', '.'),
                                            o=tasklet_args[0])
    if right_cast is not None:
        tasklet_args[1] = "{c}({o})".format(c=str(right_cast).replace(
            '::', '.'),
                                            o=tasklet_args[1])

    (out_shape, all_idx_dict, out_idx, left_idx,
     right_idx) = _broadcast_together(left_shape, right_shape)

    out_operand, out_arr = sdfg.add_temp_transient(out_shape, result_type,
                                                   storage)

    if list(out_shape) == [1]:
        if left_arr:
            inp_conn = {'__in1'}
            n1 = state.add_read(left_operand)
        else:
            inp_conn = {'__in2'}
            n2 = state.add_read(right_operand)
        tasklet = state.add_tasklet(
            '_%s_' % operator, inp_conn, {'__out'},
            '__out = {i1} {op} {i2}'.format(i1=tasklet_args[0],
                                            op=opcode,
                                            i2=tasklet_args[1]))
        n3 = state.add_write(out_operand)
        if left_arr:
            state.add_edge(n1, None, tasklet, '__in1',
                           dace.Memlet.from_array(left_operand, left_arr))
        else:
            state.add_edge(n2, None, tasklet, '__in2',
                           dace.Memlet.from_array(right_operand, right_arr))
        state.add_edge(tasklet, '__out', n3, None,
                       dace.Memlet.from_array(out_operand, out_arr))
    else:
        if left_arr:
            inp_memlets = {'__in1': Memlet.simple(left_operand, left_idx)}
        else:
            inp_memlets = {'__in2': Memlet.simple(right_operand, right_idx)}
        state.add_mapped_tasklet("_%s_" % operator,
                                 all_idx_dict,
                                 inp_memlets,
                                 '__out = {i1} {op} {i2}'.format(
                                     i1=tasklet_args[0],
                                     op=opcode,
                                     i2=tasklet_args[1]),
                                 {'__out': Memlet.simple(out_operand, out_idx)},
                                 external_edges=True)

    return out_operand


def _array_sym_binop(visitor: 'ProgramVisitor', sdfg: SDFG, state: SDFGState,
                     left_operand: str, right_operand: str, operator: str,
                     opcode: str):
    '''Operands are an Array and a Symbol'''

    if left_operand in sdfg.arrays:
        left_arr = sdfg.arrays[left_operand]
        left_type = left_arr.dtype
        left_shape = left_arr.shape
        storage = left_arr.storage
        right_arr = None
        right_type = _sym_type(right_operand)
        right_shape = [1]
        arguments = [left_arr, right_operand]
        tasklet_args = ['__in1', astutils.unparse(right_operand)]
    else:
        left_arr = None
        left_type = _sym_type(left_operand)
        left_shape = [1]
        right_arr = sdfg.arrays[right_operand]
        right_type = right_arr.dtype
        right_shape = right_arr.shape
        storage = right_arr.storage
        arguments = [left_operand, right_arr]
        tasklet_args = [astutils.unparse(left_operand), '__in2']

    result_type, casting = _result_type(arguments, operator)
    left_cast = casting[0]
    right_cast = casting[1]

    if left_cast is not None:
        tasklet_args[0] = "{c}({o})".format(c=str(left_cast).replace('::', '.'),
                                            o=tasklet_args[0])
    if right_cast is not None:
        tasklet_args[1] = "{c}({o})".format(c=str(right_cast).replace(
            '::', '.'),
                                            o=tasklet_args[1])

    (out_shape, all_idx_dict, out_idx, left_idx,
     right_idx) = _broadcast_together(left_shape, right_shape)

    out_operand, out_arr = sdfg.add_temp_transient(out_shape, result_type,
                                                   storage)

    if list(out_shape) == [1]:
        if left_arr:
            inp_conn = {'__in1'}
            n1 = state.add_read(left_operand)
        else:
            inp_conn = {'__in2'}
            n2 = state.add_read(right_operand)
        tasklet = state.add_tasklet(
            '_%s_' % operator, inp_conn, {'__out'},
            '__out = {i1} {op} {i2}'.format(i1=tasklet_args[0],
                                            op=opcode,
                                            i2=tasklet_args[1]))
        n3 = state.add_write(out_operand)
        if left_arr:
            state.add_edge(n1, None, tasklet, '__in1',
                           dace.Memlet.from_array(left_operand, left_arr))
        else:
            state.add_edge(n2, None, tasklet, '__in2',
                           dace.Memlet.from_array(right_operand, right_arr))
        state.add_edge(tasklet, '__out', n3, None,
                       dace.Memlet.from_array(out_operand, out_arr))
    else:
        if left_arr:
            inp_memlets = {'__in1': Memlet.simple(left_operand, left_idx)}
        else:
            inp_memlets = {'__in2': Memlet.simple(right_operand, right_idx)}
        state.add_mapped_tasklet("_%s_" % operator,
                                 all_idx_dict,
                                 inp_memlets,
                                 '__out = {i1} {op} {i2}'.format(
                                     i1=tasklet_args[0],
                                     op=opcode,
                                     i2=tasklet_args[1]),
                                 {'__out': Memlet.simple(out_operand, out_idx)},
                                 external_edges=True)

    return out_operand


def _scalar_scalar_binop(visitor: 'ProgramVisitor', sdfg: SDFG,
                         state: SDFGState, left_operand: str,
                         right_operand: str, operator: str, opcode: str):
    '''Both operands are Scalars'''

    left_scal = sdfg.arrays[left_operand]
    right_scal = sdfg.arrays[right_operand]

    left_type = left_scal.dtype
    right_type = right_scal.dtype

    # Implicit Python coversion implemented as casting
    arguments = [left_scal, right_scal]
    tasklet_args = ['__in1', '__in2']
    result_type, casting = _result_type(arguments, operator)
    left_cast = casting[0]
    right_cast = casting[1]

    if left_cast is not None:
        tasklet_args[0] = "{}(__in1)".format(str(left_cast).replace('::', '.'))
    if right_cast is not None:
        tasklet_args[1] = "{}(__in2)".format(str(right_cast).replace('::', '.'))

    out_operand = sdfg.temp_data_name()
    _, out_scal = sdfg.add_scalar(out_operand,
                                  result_type,
                                  transient=True,
                                  storage=left_scal.storage)

    tasklet = state.add_tasklet(
        '_%s_' % operator, {'__in1', '__in2'}, {'__out'},
        '__out = {i1} {op} {i2}'.format(i1=tasklet_args[0],
                                        op=opcode,
                                        i2=tasklet_args[1]))
    n1 = state.add_read(left_operand)
    n2 = state.add_read(right_operand)
    n3 = state.add_write(out_operand)
    state.add_edge(n1, None, tasklet, '__in1',
                   dace.Memlet.from_array(left_operand, left_scal))
    state.add_edge(n2, None, tasklet, '__in2',
                   dace.Memlet.from_array(right_operand, right_scal))
    state.add_edge(tasklet, '__out', n3, None,
                   dace.Memlet.from_array(out_operand, out_scal))

    return out_operand


def _scalar_const_binop(visitor: 'ProgramVisitor', sdfg: SDFG, state: SDFGState,
                        left_operand: str, right_operand: str, operator: str,
                        opcode: str):
    '''Operands are a Scalar and a Constant'''

    if left_operand in sdfg.arrays:
        left_scal = sdfg.arrays[left_operand]
        left_type = left_scal.dtype
        storage = left_scal.storage
        right_scal = None
        right_type = dtypes.DTYPE_TO_TYPECLASS[type(right_operand)]
        arguments = [left_scal, right_operand]
        tasklet_args = ['__in1', str(right_operand)]
    else:
        left_scal = None
        left_type = dtypes.DTYPE_TO_TYPECLASS[type(left_operand)]
        right_scal = sdfg.arrays[right_operand]
        right_type = right_scal.dtype
        storage = right_scal.storage
        arguments = [left_operand, right_scal]
        tasklet_args = [str(left_operand), '__in2']

    result_type, casting = _result_type(arguments, operator)
    left_cast = casting[0]
    right_cast = casting[1]

    if left_cast is not None:
        tasklet_args[0] = "{c}({o})".format(c=str(left_cast).replace('::', '.'),
                                            o=tasklet_args[0])
    if right_cast is not None:
        tasklet_args[1] = "{c}({o})".format(c=str(right_cast).replace(
            '::', '.'),
                                            o=tasklet_args[1])

    out_operand = sdfg.temp_data_name()
    _, out_scal = sdfg.add_scalar(out_operand,
                                  result_type,
                                  transient=True,
                                  storage=storage)

    if left_scal:
        inp_conn = {'__in1'}
        n1 = state.add_read(left_operand)
    else:
        inp_conn = {'__in2'}
        n2 = state.add_read(right_operand)
    tasklet = state.add_tasklet(
        '_%s_' % operator, inp_conn, {'__out'},
        '__out = {i1} {op} {i2}'.format(i1=tasklet_args[0],
                                        op=opcode,
                                        i2=tasklet_args[1]))
    n3 = state.add_write(out_operand)
    if left_scal:
        state.add_edge(n1, None, tasklet, '__in1',
                       dace.Memlet.from_array(left_operand, left_scal))
    else:
        state.add_edge(n2, None, tasklet, '__in2',
                       dace.Memlet.from_array(right_operand, right_scal))
    state.add_edge(tasklet, '__out', n3, None,
                   dace.Memlet.from_array(out_operand, out_scal))

    return out_operand


def _scalar_sym_binop(visitor: 'ProgramVisitor', sdfg: SDFG, state: SDFGState,
                      left_operand: str, right_operand: str, operator: str,
                      opcode: str):
    '''Operands are a Scalar and a Symbol'''

    if left_operand in sdfg.arrays:
        left_scal = sdfg.arrays[left_operand]
        left_type = left_scal.dtype
        storage = left_scal.storage
        right_scal = None
        right_type = _sym_type(right_operand)
        arguments = [left_scal, right_operand]
        tasklet_args = ['__in1', astutils.unparse(right_operand)]
    else:
        left_scal = None
        left_type = _sym_type(left_operand)
        right_scal = sdfg.arrays[right_operand]
        right_type = right_scal.dtype
        storage = right_scal.storage
        arguments = [left_operand, right_scal]
        tasklet_args = [astutils.unparse(left_operand), '__in2']

    result_type, casting = _result_type(arguments, operator)
    left_cast = casting[0]
    right_cast = casting[1]

    if left_cast is not None:
        tasklet_args[0] = "{c}({o})".format(c=str(left_cast).replace('::', '.'),
                                            o=tasklet_args[0])
    if right_cast is not None:
        tasklet_args[1] = "{c}({o})".format(c=str(right_cast).replace(
            '::', '.'),
                                            o=tasklet_args[1])

    out_operand = sdfg.temp_data_name()
    _, out_scal = sdfg.add_scalar(out_operand,
                                  result_type,
                                  transient=True,
                                  storage=storage)

    if left_scal:
        inp_conn = {'__in1'}
        n1 = state.add_read(left_operand)
    else:
        inp_conn = {'__in2'}
        n2 = state.add_read(right_operand)
    tasklet = state.add_tasklet(
        '_%s_' % operator, inp_conn, {'__out'},
        '__out = {i1} {op} {i2}'.format(i1=tasklet_args[0],
                                        op=opcode,
                                        i2=tasklet_args[1]))
    n3 = state.add_write(out_operand)
    if left_scal:
        state.add_edge(n1, None, tasklet, '__in1',
                       dace.Memlet.from_array(left_operand, left_scal))
    else:
        state.add_edge(n2, None, tasklet, '__in2',
                       dace.Memlet.from_array(right_operand, right_scal))
    state.add_edge(tasklet, '__out', n3, None,
                   dace.Memlet.from_array(out_operand, out_scal))

    return out_operand


_pyop2symtype = {
    # Boolean ops
    "and": sp.And,
    "or": sp.Or,
    "not": sp.Not,
    # Comparsion ops
    "==": sp.Equality,
    "!=": sp.Unequality,
    ">=": sp.GreaterThan,
    "<=": sp.LessThan,
    ">": sp.StrictGreaterThan,
    "<": sp.StrictLessThan
}


def _const_const_binop(visitor: 'ProgramVisitor', sdfg: SDFG, state: SDFGState,
                       left_operand: str, right_operand: str, operator: str,
                       opcode: str):
    '''Both operands are Constants or Symbols'''

    _, casting = _result_type([left_operand, right_operand], operator)
    left_cast = casting[0]
    right_cast = casting[1]

    if isinstance(left_operand, Number) and left_cast is not None:
        left = eval(left_cast)(left_operand)
    else:
        left = left_operand
    if isinstance(right_operand, Number) and right_cast is not None:
        right = eval(right_cast)(right_operand)
    else:
        right = right_operand

    # Support for SymPy expressions
    if isinstance(left, sp.Basic) or isinstance(right, sp.Basic):
        if opcode in _pyop2symtype.keys():
            try:
                return _pyop2symtype[opcode](left, right)
            except TypeError:
                # This may happen in cases such as `False or (N + 1)`.
                # (N + 1) is a symbolic expressions, but because it is not
                # boolean, SymPy returns TypeError when trying to create
                # `sympy.Or(False, N + 1)`. In such a case, we try again with
                # the normal Python operator.
                pass

    expr = 'l {o} r'.format(o=opcode)
    vars = {'l': left, 'r': right}
    return eval(expr, vars)


def _makebinop(op, opcode):
    @oprepo.replaces_operator('Array', op, otherclass='Array')
    def _op(visitor: 'ProgramVisitor', sdfg: SDFG, state: SDFGState, op1: str,
            op2: str):
        return _array_array_binop(visitor, sdfg, state, op1, op2, op, opcode)

    @oprepo.replaces_operator('Array', op, otherclass='View')
    def _op(visitor: 'ProgramVisitor', sdfg: SDFG, state: SDFGState, op1: str,
            op2: str):
        return _array_array_binop(visitor, sdfg, state, op1, op2, op, opcode)

    @oprepo.replaces_operator('Array', op, otherclass='Scalar')
    def _op(visitor: 'ProgramVisitor', sdfg: SDFG, state: SDFGState, op1: str,
            op2: str):
        return _array_array_binop(visitor, sdfg, state, op1, op2, op, opcode)

    @oprepo.replaces_operator('Array', op, otherclass='NumConstant')
    def _op(visitor: 'ProgramVisitor', sdfg: SDFG, state: SDFGState, op1: str,
            op2: str):
        return _array_const_binop(visitor, sdfg, state, op1, op2, op, opcode)

    @oprepo.replaces_operator('Array', op, otherclass='BoolConstant')
    def _op(visitor: 'ProgramVisitor', sdfg: SDFG, state: SDFGState, op1: str,
            op2: str):
        return _array_const_binop(visitor, sdfg, state, op1, op2, op, opcode)

    @oprepo.replaces_operator('Array', op, otherclass='symbol')
    def _op(visitor: 'ProgramVisitor', sdfg: SDFG, state: SDFGState, op1: str,
            op2: str):
        return _array_sym_binop(visitor, sdfg, state, op1, op2, op, opcode)

    @oprepo.replaces_operator('View', op, otherclass='View')
    def _op(visitor: 'ProgramVisitor', sdfg: SDFG, state: SDFGState, op1: str,
            op2: str):
        return _array_array_binop(visitor, sdfg, state, op1, op2, op, opcode)

    @oprepo.replaces_operator('View', op, otherclass='Array')
    def _op(visitor: 'ProgramVisitor', sdfg: SDFG, state: SDFGState, op1: str,
            op2: str):
        return _array_array_binop(visitor, sdfg, state, op1, op2, op, opcode)

    @oprepo.replaces_operator('Scalar', op, otherclass='Array')
    def _op(visitor: 'ProgramVisitor', sdfg: SDFG, state: SDFGState, op1: str,
            op2: str):
        return _array_array_binop(visitor, sdfg, state, op1, op2, op, opcode)

    @oprepo.replaces_operator('Scalar', op, otherclass='Scalar')
    def _op(visitor: 'ProgramVisitor', sdfg: SDFG, state: SDFGState, op1: str,
            op2: str):
        return _scalar_scalar_binop(visitor, sdfg, state, op1, op2, op, opcode)

    @oprepo.replaces_operator('Scalar', op, otherclass='NumConstant')
    def _op(visitor: 'ProgramVisitor', sdfg: SDFG, state: SDFGState, op1: str,
            op2: str):
        return _scalar_const_binop(visitor, sdfg, state, op1, op2, op, opcode)

    @oprepo.replaces_operator('Scalar', op, otherclass='BoolConstant')
    def _op(visitor: 'ProgramVisitor', sdfg: SDFG, state: SDFGState, op1: str,
            op2: str):
        return _scalar_const_binop(visitor, sdfg, state, op1, op2, op, opcode)

    @oprepo.replaces_operator('Scalar', op, otherclass='symbol')
    def _op(visitor: 'ProgramVisitor', sdfg: SDFG, state: SDFGState, op1: str,
            op2: str):
        return _scalar_sym_binop(visitor, sdfg, state, op1, op2, op, opcode)

    @oprepo.replaces_operator('NumConstant', op, otherclass='Array')
    def _op(visitor: 'ProgramVisitor', sdfg: SDFG, state: SDFGState, op1: str,
            op2: str):
        return _array_const_binop(visitor, sdfg, state, op1, op2, op, opcode)

    @oprepo.replaces_operator('NumConstant', op, otherclass='Scalar')
    def _op(visitor: 'ProgramVisitor', sdfg: SDFG, state: SDFGState, op1: str,
            op2: str):
        return _scalar_const_binop(visitor, sdfg, state, op1, op2, op, opcode)

    @oprepo.replaces_operator('NumConstant', op, otherclass='NumConstant')
    def _op(visitor: 'ProgramVisitor', sdfg: SDFG, state: SDFGState, op1: str,
            op2: str):
        return _const_const_binop(visitor, sdfg, state, op1, op2, op, opcode)

    @oprepo.replaces_operator('NumConstant', op, otherclass='BoolConstant')
    def _op(visitor: 'ProgramVisitor', sdfg: SDFG, state: SDFGState, op1: str,
            op2: str):
        return _const_const_binop(visitor, sdfg, state, op1, op2, op, opcode)

    @oprepo.replaces_operator('NumConstant', op, otherclass='symbol')
    def _op(visitor: 'ProgramVisitor', sdfg: SDFG, state: SDFGState, op1: str,
            op2: str):
        return _const_const_binop(visitor, sdfg, state, op1, op2, op, opcode)

    @oprepo.replaces_operator('BoolConstant', op, otherclass='Array')
    def _op(visitor: 'ProgramVisitor', sdfg: SDFG, state: SDFGState, op1: str,
            op2: str):
        return _array_const_binop(visitor, sdfg, state, op1, op2, op, opcode)

    @oprepo.replaces_operator('BoolConstant', op, otherclass='Scalar')
    def _op(visitor: 'ProgramVisitor', sdfg: SDFG, state: SDFGState, op1: str,
            op2: str):
        return _scalar_const_binop(visitor, sdfg, state, op1, op2, op, opcode)

    @oprepo.replaces_operator('BoolConstant', op, otherclass='NumConstant')
    def _op(visitor: 'ProgramVisitor', sdfg: SDFG, state: SDFGState, op1: str,
            op2: str):
        return _const_const_binop(visitor, sdfg, state, op1, op2, op, opcode)

    @oprepo.replaces_operator('BoolConstant', op, otherclass='BoolConstant')
    def _op(visitor: 'ProgramVisitor', sdfg: SDFG, state: SDFGState, op1: str,
            op2: str):
        return _const_const_binop(visitor, sdfg, state, op1, op2, op, opcode)

    @oprepo.replaces_operator('BoolConstant', op, otherclass='symbol')
    def _op(visitor: 'ProgramVisitor', sdfg: SDFG, state: SDFGState, op1: str,
            op2: str):
        return _const_const_binop(visitor, sdfg, state, op1, op2, op, opcode)

    @oprepo.replaces_operator('symbol', op, otherclass='Array')
    def _op(visitor: 'ProgramVisitor', sdfg: SDFG, state: SDFGState, op1: str,
            op2: str):
        return _array_sym_binop(visitor, sdfg, state, op1, op2, op, opcode)

    @oprepo.replaces_operator('symbol', op, otherclass='Scalar')
    def _op(visitor: 'ProgramVisitor', sdfg: SDFG, state: SDFGState, op1: str,
            op2: str):
        return _scalar_sym_binop(visitor, sdfg, state, op1, op2, op, opcode)

    @oprepo.replaces_operator('symbol', op, otherclass='NumConstant')
    def _op(visitor: 'ProgramVisitor', sdfg: SDFG, state: SDFGState, op1: str,
            op2: str):
        return _const_const_binop(visitor, sdfg, state, op1, op2, op, opcode)

    @oprepo.replaces_operator('symbol', op, otherclass='BoolConstant')
    def _op(visitor: 'ProgramVisitor', sdfg: SDFG, state: SDFGState, op1: str,
            op2: str):
        return _const_const_binop(visitor, sdfg, state, op1, op2, op, opcode)

    @oprepo.replaces_operator('symbol', op, otherclass='symbol')
    def _op(visitor: 'ProgramVisitor', sdfg: SDFG, state: SDFGState, op1: str,
            op2: str):
        return _const_const_binop(visitor, sdfg, state, op1, op2, op, opcode)


# Define all standard Python unary operators
for op, opcode in [('UAdd', '+'), ('USub', '-'), ('Not', 'not'),
                   ('Invert', '~')]:
    _makeunop(op, opcode)

# Define all standard Python binary operators
# NOTE: ('MatMult', '@') is defined separately
for op, opcode in [('Add', '+'), ('Sub', '-'), ('Mult', '*'), ('Div', '/'),
                   ('FloorDiv', '//'), ('Mod', '%'), ('Pow', '**'),
                   ('LShift', '<<'), ('RShift', '>>'), ('BitOr', '|'),
                   ('BitXor', '^'), ('BitAnd', '&'), ('And', 'and'),
                   ('Or', 'or'), ('Eq', '=='), ('NotEq', '!='), ('Lt', '<'),
                   ('LtE', '<='), ('Gt', '>'), ('GtE', '>='), ('Is', 'is'),
                   ('IsNot', 'is not')]:
    _makebinop(op, opcode)


@oprepo.replaces_operator('Array', 'MatMult')
@oprepo.replaces_operator('View', 'MatMult')
@oprepo.replaces_operator('Array', 'MatMult', 'View')
@oprepo.replaces_operator('View', 'MatMult', 'Array')
def _matmult(visitor: 'ProgramVisitor', sdfg: SDFG, state: SDFGState, op1: str,
             op2: str):

    from dace.libraries.blas.nodes.matmul import MatMul  # Avoid import loop

    arr1 = sdfg.arrays[op1]
    arr2 = sdfg.arrays[op2]

    if len(arr1.shape) > 1 and len(arr2.shape) > 1:  # matrix * matrix

        if len(arr1.shape) > 3 or len(arr2.shape) > 3:
            raise SyntaxError(
                'Matrix multiplication of tensors of dimensions > 3 '
                'not supported')

        if arr1.shape[-1] != arr2.shape[-2]:
            raise SyntaxError('Matrix dimension mismatch %s != %s' %
                              (arr1.shape[-1], arr2.shape[-2]))

        from dace.libraries.blas.nodes.matmul import _get_batchmm_opts

        # Determine batched multiplication
        bopt = _get_batchmm_opts(arr1.shape, arr1.strides, arr2.shape,
                                 arr2.strides, None, None)
        if bopt:
            output_shape = (bopt['b'], arr1.shape[-2], arr2.shape[-1])
        else:
            output_shape = (arr1.shape[-2], arr2.shape[-1])

    elif len(arr1.shape) == 2 and len(arr2.shape) == 1:  # matrix * vector

        if arr1.shape[1] != arr2.shape[0]:
            raise SyntaxError("Number of matrix columns {} must match"
                              "size of vector {}.".format(
                                  arr1.shape[1], arr2.shape[0]))

        output_shape = (arr1.shape[0], )

    elif len(arr1.shape) == 1 and len(arr2.shape) == 2:  # vector * matrix

        if arr1.shape[0] != arr2.shape[0]:
            raise SyntaxError("Size of vector {} must match number of matrix "
                              "rows {} must match".format(
                                  arr1.shape[0], arr2.shape[0]))

        output_shape = (arr2.shape[1], )

    elif len(arr1.shape) == 1 and len(arr2.shape) == 1:  # vector * vector

        if arr1.shape[0] != arr2.shape[0]:
            raise SyntaxError("Vectors in vector product must have same size: "
                              "{} vs. {}".format(arr1.shape[0], arr2.shape[0]))

        output_shape = (1, )

    else:  # Dunno what this is, bail

        raise SyntaxError(
            "Cannot multiply arrays with shapes: {} and {}".format(
                arr1.shape, arr2.shape))

    type1 = arr1.dtype.type
    type2 = arr2.dtype.type
    restype = dace.DTYPE_TO_TYPECLASS[np.result_type(type1, type2).type]

    op3, arr3 = sdfg.add_temp_transient(output_shape, restype, arr1.storage)

    acc1 = state.add_read(op1)
    acc2 = state.add_read(op2)
    acc3 = state.add_write(op3)

    tasklet = MatMul('_MatMult_')
    state.add_node(tasklet)
    state.add_edge(acc1, None, tasklet, '_a', dace.Memlet.from_array(op1, arr1))
    state.add_edge(acc2, None, tasklet, '_b', dace.Memlet.from_array(op2, arr2))
    state.add_edge(tasklet, '_c', acc3, None, dace.Memlet.from_array(op3, arr3))

    return op3


# NumPy ufunc support #########################################################

UfuncInput = Union[str, Number, sp.Basic]
UfuncOutput = Union[str, None]

# TODO: Add all ufuncs in subsequent PR's.
ufuncs = dict(
    add=dict(name="_numpy_add_",
             operator="Add",
             inputs=["__in1", "__in2"],
             outputs=["__out"],
             code="__out = __in1 + __in2",
             reduce="lambda a, b: a + b",
             initial=np.add.identity),
    subtract=dict(name="_numpy_subtract_",
                  operator="Sub",
                  inputs=["__in1", "__in2"],
                  outputs=["__out"],
                  code="__out = __in1 - __in2",
                  reduce="lambda a, b: a - b",
                  initial=np.subtract.identity),
    multiply=dict(name="_numpy_multiply_",
                  operator="Mul",
                  inputs=["__in1", "__in2"],
                  outputs=["__out"],
                  code="__out = __in1 * __in2",
                  reduce="lambda a, b: a * b",
                  initial=np.multiply.identity),
    divide=dict(name="_numpy_divide_",
                operator="Div",
                inputs=["__in1", "__in2"],
                outputs=["__out"],
                code="__out = __in1 / __in2",
                reduce="lambda a, b: a / b",
                initial=np.divide.identity),
    logaddexp=dict(name="_numpy_logaddexp_",
                   operator=None,
                   inputs=["__in1", "__in2"],
                   outputs=["__out"],
                   code="__out = log( exp(__in1) + exp(__in2) )",
                   reduce="lambda a, b: log( exp(a) + exp(b) )",
                   initial=np.logaddexp.identity),
    logaddexp2=dict(name="_numpy_logaddexp2_",
                    operator=None,
                    inputs=["__in1", "__in2"],
                    outputs=["__out"],
                    code="__out = log2( exp2(__in1) + exp2(__in2) )",
                    reduce="lambda a, b: log( exp2(a) + exp2(b) )",
                    initial=np.logaddexp2.identity),
    true_divide=dict(name="_numpy_true_divide_",
                     operator="Div",
                     inputs=["__in1", "__in2"],
                     outputs=["__out"],
                     code="__out = __in1 / __in2",
                     reduce="lambda a, b: a / b",
                     initial=np.true_divide.identity),
    floor_divide=dict(name="_numpy_floor_divide_",
                      operator="FloorDiv",
                      inputs=["__in1", "__in2"],
                      outputs=["__out"],
                      code="__out = py_floor(__in1, __in2)",
                      reduce="lambda a, b: py_floor(a, b)",
                      initial=np.floor_divide.identity),
    negative=dict(name="_numpy_negative_",
                  operator="USub",
                  inputs=["__in1"],
                  outputs=["__out"],
                  code="__out = - __in1",
                  reduce=None,
                  initial=np.negative.identity),
    positive=dict(name="_numpy_positive_",
                  operator="UAdd",
                  inputs=["__in1"],
                  outputs=["__out"],
                  code="__out = + __in1",
                  reduce=None,
                  initial=np.positive.identity),
    power=dict(name="_numpy_power_",
               operator="Pow",
               inputs=["__in1", "__in2"],
               outputs=["__out"],
               code="__out = __in1 ** __in2",
               reduce="lambda a, b: a ** b",
               initial=np.power.identity),
    float_power=dict(name="_numpy_float_power_",
                     operator="FloatPow",
                     inputs=["__in1", "__in2"],
                     outputs=["__out"],
                     code="__out = np_float_pow(__in1, __in2)",
                     reduce="lambda a, b: np_float_pow(a, b)",
                     initial=np.float_power.identity),
    remainder=dict(name="_numpy_remainder_",
                   operator="Mod",
                   inputs=["__in1", "__in2"],
                   outputs=["__out"],
                   code="__out = py_mod(__in1, __in2)",
                   reduce="lambda a, b: py_mod(a, b)",
                   initial=np.remainder.identity),
    fmod=dict(name="_numpy_fmod_",
              operator="Mod",
              inputs=["__in1", "__in2"],
              outputs=["__out"],
              code="__out = cpp_mod(__in1, __in2)",
              reduce="lambda a, b: cpp_mod(a, b)",
              initial=np.fmod.identity),
    divmod=dict(name="_numpy_divmod_",
                operator="Div",
                inputs=["__in1", "__in2"],
                outputs=["__out1", "__out2"],
                code="py_divmod(__in1, __in2, __out1, __out2)",
                reduce=None,
                initial=np.divmod.identity),
    absolute=dict(name="_numpy_absolute_",
                  operator="Abs",
                  inputs=["__in1"],
                  outputs=["__out"],
                  code="__out = abs(__in1)",
                  reduce=None,
                  initial=np.absolute.identity),
    fabs=dict(name="_numpy_fabs_",
              operator="Fabs",
              inputs=["__in1"],
              outputs=["__out"],
              code="__out = fabs(__in1)",
              reduce=None,
              initial=np.fabs.identity),
    rint=dict(name="_numpy_rint_",
              operator="Rint",
              inputs=["__in1"],
              outputs=["__out"],
              code="__out = round(__in1)",
              reduce=None,
              initial=np.rint.identity),
    sign=dict(name="_numpy_sign_",
              operator=None,
              inputs=["__in1"],
              outputs=["__out"],
              code="__out = sign(__in1)",
              reduce=None,
              initial=np.sign.identity),
    heaviside=dict(name="_numpy_heaviside_",
                   operator="Heaviside",
                   inputs=["__in1", "__in2"],
                   outputs=["__out"],
                   code="__out = heaviside(__in1, __in2)",
                   reduce="lambda a, b: heaviside(a, b)",
                   initial=np.heaviside.identity),
    conj=dict(name="_numpy_conj_",
              operator=None,
              inputs=["__in1"],
              outputs=["__out"],
              code="__out = conj(__in1)",
              reduce=None,
              initial=np.conj.identity),
    conjugate=dict(name="_numpy_conjugate_",
                   operator=None,
                   inputs=["__in1"],
                   outputs=["__out"],
                   code="__out = conj(__in1)",
                   reduce=None,
                   initial=np.conjugate.identity),
    exp=dict(name="_numpy_exp_",
             operator="Exp",
             inputs=["__in1"],
             outputs=["__out"],
             code="__out = exp(__in1)",
             reduce=None,
             initial=np.exp.identity),
    exp2=dict(name="_numpy_exp2_",
              operator="Exp",
              inputs=["__in1"],
              outputs=["__out"],
              code="__out = exp2(__in1)",
              reduce=None,
              initial=np.exp2.identity),
    log=dict(name="_numpy_log_",
             operator="Log",
             inputs=["__in1"],
             outputs=["__out"],
             code="__out = log(__in1)",
             reduce=None,
             initial=np.log.identity),
    log2=dict(name="_numpy_log2_",
              operator="Log",
              inputs=["__in1"],
              outputs=["__out"],
              code="__out = log2(__in1)",
              reduce=None,
              initial=np.log2.identity),
    log10=dict(name="_numpy_log10_",
               operator="Log",
               inputs=["__in1"],
               outputs=["__out"],
               code="__out = log10(__in1)",
               reduce=None,
               initial=np.log10.identity),
    expm1=dict(name="_numpy_expm1_",
               operator="Exp",
               inputs=["__in1"],
               outputs=["__out"],
               code="__out = expm1(__in1)",
               reduce=None,
               initial=np.expm1.identity),
    log1p=dict(name="_numpy_log1p_",
               operator="Log",
               inputs=["__in1"],
               outputs=["__out"],
               code="__out = log1p(__in1)",
               reduce=None,
               initial=np.log1p.identity),
    sqrt=dict(name="_numpy_sqrt_",
              operator="Sqrt",
              inputs=["__in1"],
              outputs=["__out"],
              code="__out = sqrt(__in1)",
              reduce=None,
              initial=np.sqrt.identity),
    square=dict(name="_numpy_square_",
                operator=None,
                inputs=["__in1"],
                outputs=["__out"],
                code="__out = __in1 * __in1",
                reduce=None,
                initial=np.square.identity),
    cbrt=dict(name="_numpy_cbrt_",
              operator="Cbrt",
              inputs=["__in1"],
              outputs=["__out"],
              code="__out = cbrt(__in1)",
              reduce=None,
              initial=np.cbrt.identity),
    reciprocal=dict(name="_numpy_reciprocal_",
                    operator="Div",
                    inputs=["__in1"],
                    outputs=["__out"],
                    code="__out = reciprocal(__in1)",
                    reduce=None,
                    initial=np.reciprocal.identity),
    gcd=dict(name="_numpy_gcd_",
             operator="Gcd",
             inputs=["__in1", "__in2"],
             outputs=["__out"],
             code="__out = gcd(__in1, __in2)",
             reduce="lambda a, b: gcd(a, b)",
             initial=np.gcd.identity),
    lcm=dict(name="_numpy_lcm_",
             operator="Lcm",
             inputs=["__in1", "__in2"],
             outputs=["__out"],
             code="__out = lcm(__in1, __in2)",
             reduce="lambda a, b: lcm(a, b)",
             initial=np.lcm.identity),
    sin=dict(name="_numpy_sin_",
             operator="Trigonometric",
             inputs=["__in1"],
             outputs=["__out"],
             code="__out = sin(__in1)",
             reduce=None,
             initial=np.sin.identity),
    cos=dict(name="_numpy_cos_",
             operator="Trigonometric",
             inputs=["__in1"],
             outputs=["__out"],
             code="__out = cos(__in1)",
             reduce=None,
             initial=np.cos.identity),
    tan=dict(name="_numpy_tan_",
             operator="Trigonometric",
             inputs=["__in1"],
             outputs=["__out"],
             code="__out = tan(__in1)",
             reduce=None,
             initial=np.tan.identity),
    arcsin=dict(name="_numpy_arcsin_",
                operator="Trigonometric",
                inputs=["__in1"],
                outputs=["__out"],
                code="__out = asin(__in1)",
                reduce=None,
                initial=np.arcsin.identity),
    arccos=dict(name="_numpy_arccos_",
                operator="Trigonometric",
                inputs=["__in1"],
                outputs=["__out"],
                code="__out = acos(__in1)",
                reduce=None,
                initial=np.arccos.identity),
    arctan=dict(name="_numpy_arctan_",
                operator="Trigonometric",
                inputs=["__in1"],
                outputs=["__out"],
                code="__out = atan(__in1)",
                reduce=None,
                initial=np.arctan.identity),
    sinh=dict(name="_numpy_sinh_",
              operator="Trigonometric",
              inputs=["__in1"],
              outputs=["__out"],
              code="__out = sinh(__in1)",
              reduce=None,
              initial=np.sinh.identity),
    cosh=dict(name="_numpy_cosh_",
              operator="Trigonometric",
              inputs=["__in1"],
              outputs=["__out"],
              code="__out = cosh(__in1)",
              reduce=None,
              initial=np.cosh.identity),
    tanh=dict(name="_numpy_tanh_",
              operator="Trigonometric",
              inputs=["__in1"],
              outputs=["__out"],
              code="__out = tanh(__in1)",
              reduce=None,
              initial=np.tanh.identity),
    arcsinh=dict(name="_numpy_arcsinh_",
                 operator="Trigonometric",
                 inputs=["__in1"],
                 outputs=["__out"],
                 code="__out = asinh(__in1)",
                 reduce=None,
                 initial=np.arcsinh.identity),
    arccosh=dict(name="_numpy_arccosh_",
                 operator="Trigonometric",
                 inputs=["__in1"],
                 outputs=["__out"],
                 code="__out = acosh(__in1)",
                 reduce=None,
                 initial=np.arccos.identity),
    arctanh=dict(name="_numpy_arctanh_",
                 operator="Trigonometric",
                 inputs=["__in1"],
                 outputs=["__out"],
                 code="__out = atanh(__in1)",
                 reduce=None,
                 initial=np.arctanh.identity),
    arctan2=dict(name="_numpy_arctan2_",
                 operator="Arctan2",
                 inputs=["__in1", "__in2"],
                 outputs=["__out"],
                 code="__out = atan2(__in1, __in2)",
                 reduce="lambda a, b: atan2(a, b)",
                 initial=np.arctan2.identity),
    hypot=dict(name="_numpy_hypot_",
               operator="Hypot",
               inputs=["__in1", "__in2"],
               outputs=["__out"],
               code="__out = hypot(__in1, __in2)",
               reduce="lambda a, b: hypot(a, b)",
               initial=np.arctan2.identity),
    degrees=dict(name="_numpy_degrees_",
                 operator="Angles",
                 inputs=["__in1"],
                 outputs=["__out"],
                 code="__out = rad2deg(__in1)",
                 reduce=None,
                 initial=np.degrees.identity),
    rad2deg=dict(name="_numpy_rad2deg_",
                 operator="Angles",
                 inputs=["__in1"],
                 outputs=["__out"],
                 code="__out = rad2deg(__in1)",
                 reduce=None,
                 initial=np.rad2deg.identity),
    radians=dict(name="_numpy_radians_",
                 operator="Angles",
                 inputs=["__in1"],
                 outputs=["__out"],
                 code="__out = deg2rad(__in1)",
                 reduce=None,
                 initial=np.radians.identity),
    deg2rad=dict(name="_numpy_deg2rad_",
                 operator="Angles",
                 inputs=["__in1"],
                 outputs=["__out"],
                 code="__out = deg2rad(__in1)",
                 reduce=None,
                 initial=np.deg2rad.identity),
    bitwise_and=dict(name="_numpy_bitwise_and_",
                     operator="BitAnd",
                     inputs=["__in1", "__in2"],
                     outputs=["__out"],
                     code="__out = __in1 & __in2",
                     reduce="lambda a, b: a & b",
                     initial=np.bitwise_and.identity),
    bitwise_or=dict(name="_numpy_bitwise_or_",
                    operator="BitOr",
                    inputs=["__in1", "__in2"],
                    outputs=["__out"],
                    code="__out = __in1 | __in2",
                    reduce="lambda a, b: a | b",
                    initial=np.bitwise_or.identity),
    bitwise_xor=dict(name="_numpy_bitwise_xor_",
                     operator="BitXor",
                     inputs=["__in1", "__in2"],
                     outputs=["__out"],
                     code="__out = __in1 ^ __in2",
                     reduce="lambda a, b: a ^ b",
                     initial=np.bitwise_xor.identity),
    invert=dict(name="_numpy_invert_",
                operator="Invert",
                inputs=["__in1"],
                outputs=["__out"],
                code="__out = ~ __in1",
                reduce=None,
                initial=np.invert.identity),
    left_shift=dict(name="_numpy_left_shift_",
                    operator="LShift",
                    inputs=["__in1", "__in2"],
                    outputs=["__out"],
                    code="__out = __in1 << __in2",
                    reduce="lambda a, b: a << b",
                    initial=np.left_shift.identity),
    right_shift=dict(name="_numpy_right_shift_",
                     operator="RShift",
                     inputs=["__in1", "__in2"],
                     outputs=["__out"],
                     code="__out = __in1 >> __in2",
                     reduce="lambda a, b: a >> b",
                     initial=np.right_shift.identity),
    greater=dict(name="_numpy_greater_",
                 operator="Gt",
                 inputs=["__in1", "__in2"],
                 outputs=["__out"],
                 code="__out = __in1 > __in2",
                 reduce="lambda a, b: a > b",
                 initial=np.greater.identity),
    greater_equal=dict(name="_numpy_greater_equal_",
                       operator="GtE",
                       inputs=["__in1", "__in2"],
                       outputs=["__out"],
                       code="__out = __in1 >= __in2",
                       reduce="lambda a, b: a >= b",
                       initial=np.greater_equal.identity),
    less=dict(name="_numpy_less_",
              operator="Lt",
              inputs=["__in1", "__in2"],
              outputs=["__out"],
              code="__out = __in1 < __in2",
              reduce="lambda a, b: a < b",
              initial=np.less.identity),
    less_equal=dict(name="_numpy_less_equal_",
                    operator="LtE",
                    inputs=["__in1", "__in2"],
                    outputs=["__out"],
                    code="__out = __in1 <= __in2",
                    reduce="lambda a, b: a <= b",
                    initial=np.less_equal.identity),
    equal=dict(name="_numpy_equal_",
               operator="Eq",
               inputs=["__in1", "__in2"],
               outputs=["__out"],
               code="__out = __in1 == __in2",
               reduce="lambda a, b: a == b",
               initial=np.equal.identity),
    not_equal=dict(name="_numpy_not_equal_",
                   operator="NotEq",
                   inputs=["__in1", "__in2"],
                   outputs=["__out"],
                   code="__out = __in1 != __in2",
                   reduce="lambda a, b: a != b",
                   initial=np.not_equal.identity),
    logical_and=dict(name="_numpy_logical_and_",
                     operator="And",
                     inputs=["__in1", "__in2"],
                     outputs=["__out"],
                     code="__out = __in1 and __in2",
                     reduce="lambda a, b: a and b",
                     initial=np.logical_and.identity),
    logical_or=dict(name="_numpy_logical_or_",
                    operator="Or",
                    inputs=["__in1", "__in2"],
                    outputs=["__out"],
                    code="__out = __in1 or __in2",
                    reduce="lambda a, b: a or b",
                    initial=np.logical_or.identity),
    logical_xor=dict(name="_numpy_logical_xor_",
                     operator="Xor",
                     inputs=["__in1", "__in2"],
                     outputs=["__out"],
                     code="__out = (not __in1) != (not __in2)",
                     reduce="lambda a, b: (not a) != (not b)",
                     initial=np.logical_xor.identity),
    logical_not=dict(name="_numpy_logical_not_",
                     operator="Not",
                     inputs=["__in1"],
                     outputs=["__out"],
                     code="__out = not __in1",
                     reduce=None,
                     initial=np.logical_not.identity),
    maximum=dict(name="_numpy_maximum_",
                 operator=None,
                 inputs=["__in1", "__in2"],
                 outputs=["__out"],
                 code="__out = max(__in1, __in2)",
                 reduce="lambda a, b: max(a, b)",
                 initial=np.maximum.identity),
    fmax=dict(name="_numpy_fmax_",
              operator=None,
              inputs=["__in1", "__in2"],
              outputs=["__out"],
              code="__out = fmax(__in1, __in2)",
              reduce="lambda a, b: fmax(a, b)",
              initial=np.fmax.identity),
    minimum=dict(name="_numpy_minimum_",
                 operator=None,
                 inputs=["__in1", "__in2"],
                 outputs=["__out"],
                 code="__out = min(__in1, __in2)",
                 reduce="lambda a, b: min(a, b)",
                 initial=np.minimum.identity),
    fmin=dict(name="_numpy_fmin_",
              operator=None,
              inputs=["__in1", "__in2"],
              outputs=["__out"],
              code="__out = fmin(__in1, __in2)",
              reduce="lambda a, b: fmin(a, b)",
              initial=np.fmin.identity),
    isfinite=dict(name="_numpy_isfinite_",
                  operator="FpBoolean",
                  inputs=["__in1"],
                  outputs=["__out"],
                  code="__out = isfinite(__in1)",
                  reduce=None,
                  initial=np.isfinite.identity),
    isinf=dict(name="_numpy_isinf_",
               operator="FpBoolean",
               inputs=["__in1"],
               outputs=["__out"],
               code="__out = isinf(__in1)",
               reduce=None,
               initial=np.isinf.identity),
    isnan=dict(name="_numpy_isnan_",
               operator="FpBoolean",
               inputs=["__in1"],
               outputs=["__out"],
               code="__out = isnan(__in1)",
               reduce=None,
               initial=np.isnan.identity),
    signbit=dict(name="_numpy_signbit_",
                 operator="SignBit",
                 inputs=["__in1"],
                 outputs=["__out"],
                 code="__out = signbit(__in1)",
                 reduce=None,
                 initial=np.signbit.identity),
    copysign=dict(name="_numpy_copysign_",
                  operator="CopySign",
                  inputs=["__in1", "__in2"],
                  outputs=["__out"],
                  code="__out = copysign(__in1, __in2)",
                  reduce="lambda a, b: copysign(a, b)",
                  initial=np.copysign.identity),
    nextafter=dict(name="_numpy_nextafter_",
                   operator="NextAfter",
                   inputs=["__in1", "__in2"],
                   outputs=["__out"],
                   code="__out = nextafter(__in1, __in2)",
                   reduce="lambda a, b: nextafter(a, b)",
                   initial=np.nextafter.identity),
    spacing=dict(name="_numpy_spacing_",
                 operator="Spacing",
                 inputs=["__in1"],
                 outputs=["__out"],
                 code="__out = nextafter(__in1, inf) - __in1",
                 reduce=None,
                 initial=np.spacing.identity),
    modf=dict(name="_numpy_modf_",
              operator="Modf",
              inputs=["__in1"],
              outputs=["__out1", "__out2"],
              code="np_modf(__in1, __out1, __out2)",
              reduce=None,
              initial=np.modf.identity),
    ldexp=dict(
        name="_numpy_ldexp_",
        operator="Ldexp",
        inputs=["__in1", "__in2"],
        outputs=["__out"],
        code="__out = ldexp(__in1, __in2)",
        # NumPy apparently has np.ldexp.reduce, but for any kind of input array
        # it returns "TypeError: No loop matching the specified signature and
        # casting was found for ufunc ldexp". Considering that the method
        # computes __in1 * 2 ** __in2, it is hard to define a reduction.
        reduce=None,
        initial=np.ldexp.identity),
    frexp=dict(name="_numpy_frexp_",
               operator="Frexp",
               inputs=["__in1"],
               outputs=["__out1", "__out2"],
               code="np_frexp(__in1, __out1, __out2)",
               reduce=None,
               initial=np.frexp.identity),
    floor=dict(name="_numpy_floor_",
               operator="Floor",
               inputs=["__in1"],
               outputs=["__out"],
               code="__out = floor(__in1)",
               reduce=None,
               initial=np.floor.identity),
    ceil=dict(name="_numpy_ceil_",
              operator="Ceil",
              inputs=["__in1"],
              outputs=["__out"],
              code="__out = ceil(__in1)",
              reduce=None,
              initial=np.ceil.identity),
    trunc=dict(name="_numpy_trunc_",
               operator="Trunc",
               inputs=["__in1"],
               outputs=["__out"],
               code="__out = trunc(__in1)",
               reduce=None,
               initial=np.trunc.identity),
)


def _get_ufunc_impl(visitor: 'ProgramVisitor', ast_node: ast.Call,
                    ufunc_name: str) -> Dict[str, Any]:
    """ Retrieves the implementation details for a NumPy ufunc call.

        :param visitor: ProgramVisitor object handling the ufunc call
        :param ast_node: AST node corresponding to the ufunc call
        :param ufunc_name: Name of the ufunc

        :raises DaCeSyntaxError: When the ufunc implementation is missing
    """

    try:
        return ufuncs[ufunc_name]
    except KeyError:
        raise mem_parser.DaceSyntaxError(
            visitor, ast_node,
            "Missing implementation for NumPy ufunc {f}.".format(f=ufunc_name))


def _validate_ufunc_num_arguments(visitor: 'ProgramVisitor', ast_node: ast.Call,
                                  ufunc_name: str, num_inputs: int,
                                  num_outputs: int, num_args: int):
    """ Validates the number of positional arguments in a NumPy ufunc call.

        :param visitor: ProgramVisitor object handling the ufunc call
        :param ast_node: AST node corresponding to the ufunc call
        :param ufunc_name: Name of the ufunc
        :param num_inputs: Number of ufunc inputs
        :param num_outputs: Number of ufunc outputs
        :param num_args: Number of positional argumnents in the ufunc call

        :raises DaCeSyntaxError: When validation fails
    """

    if num_args > num_inputs + num_outputs:
        raise mem_parser.DaceSyntaxError(
            visitor, ast_node,
            "Invalid number of arguments in call to numpy.{f} "
            "(expected a maximum of {i} input(s) and {o} output(s), "
            "but a total of {a} arguments were given).".format(f=ufunc_name,
                                                               i=num_inputs,
                                                               o=num_outputs,
                                                               a=num_args))


def _validate_ufunc_inputs(visitor: 'ProgramVisitor', ast_node: ast.Call,
                           sdfg: SDFG, ufunc_name: str, num_inputs: int,
                           num_args: int,
                           args: Sequence[UfuncInput]) -> List[UfuncInput]:
    """ Validates the number of type of inputs in a NumPy ufunc call.

        :param visitor: ProgramVisitor object handling the ufunc call
        :param ast_node: AST node corresponding to the ufunc call
        :param sdfg: SDFG object
        :param ufunc_name: Name of the ufunc
        :param num_inputs: Number of ufunc inputs
        :param args: Positional arguments of the ufunc call

        :raises DaCeSyntaxError: When validation fails

        :returns: List of input datanames and constants
    """

    # Validate number of inputs
    if num_args > num_inputs:
        # Assume that the first "num_inputs" arguments are inputs
        inputs = args[:num_inputs]
    elif num_args < num_inputs:
        raise mem_parser.DaceSyntaxError(
            visitor, ast_node,
            "Invalid number of arguments in call to numpy.{f} "
            "(expected {e} inputs, but {a} were given).".format(f=ufunc_name,
                                                                e=num_inputs,
                                                                a=num_args))
    else:
        inputs = args
    if isinstance(inputs, (list, tuple)):
        inputs = list(inputs)
    else:
        inputs = [inputs]

    # Validate type of inputs
    for arg in inputs:
        if isinstance(arg, str) and arg in sdfg.arrays.keys():
            pass
        elif isinstance(arg, (Number, sp.Basic)):
            pass
        else:
            raise mem_parser.DaceSyntaxError(
                visitor, ast_node,
                "Input arguments in call to numpy.{f} must be of dace.data.Data "
                "type or numerical/boolean constants (invalid argument {a})".
                format(f=ufunc_name, a=arg))

    return inputs


def _validate_ufunc_outputs(visitor: 'ProgramVisitor', ast_node: ast.Call,
                            sdfg: SDFG, ufunc_name: str, num_inputs: int,
                            num_outputs: int, num_args: int,
                            args: Sequence[UfuncInput],
                            kwargs: Dict[str, Any]) -> List[UfuncOutput]:
    """ Validates the number of type of outputs in a NumPy ufunc call.

        :param visitor: ProgramVisitor object handling the ufunc call
        :param ast_node: AST node corresponding to the ufunc call
        :param sdfg: SDFG object
        :param ufunc_name: Name of the ufunc
        :param num_inputs: Number of ufunc inputs
        :param num_outputs: Number of ufunc outputs
        :param args: Positional arguments of the ufunc call
        :param kwargs: Keyword arguments of the ufunc call

        :raises DaCeSyntaxError: When validation fails

        :returns: List of output datanames and None
    """

    # Validate number of outputs
    num_pos_outputs = num_args - num_inputs
    if num_pos_outputs == 0 and "out" not in kwargs.keys():
        outputs = [None] * num_outputs
    elif num_pos_outputs > 0 and "out" in kwargs.keys():
        raise mem_parser.DaceSyntaxError(
            visitor, ast_node,
            "You cannot specify 'out' in call to numpy.{f} as both a positional"
            " and keyword argument (positional {p}, keyword {w}).".format(
                f=ufunc_name, p=args[num_outputs, :], k=kwargs['out']))
    elif num_pos_outputs > 0:
        outputs = list(args[num_inputs:])
        # TODO: Support the following undocumented NumPy behavior?
        # NumPy allows to specify less than `expected_num_outputs` as
        # positional arguments. For example, `np.divmod` has 2 outputs, the
        # quotient and the remainder. `np.divmod(A, B, C)` works, but
        # `np.divmod(A, B, out=C)` or `np.divmod(A, B, out=(C))` doesn't.
        # In the case of output as a positional argument, C will be set to
        # the quotient of the floor division, while a new array will be
        # generated for the remainder.
    else:
        outputs = kwargs["out"]
    if isinstance(outputs, (list, tuple)):
        outputs = list(outputs)
    else:
        outputs = [outputs]
    if len(outputs) != num_outputs:
        raise mem_parser.DaceSyntaxError(
            visitor, ast_node,
            "Invalid number of arguments in call to numpy.{f} "
            "(expected {e} outputs, but {a} were given).".format(
                f=ufunc_name, e=num_outputs, a=len(outputs)))

    # Validate outputs
    for arg in outputs:
        if arg is None:
            pass
        elif isinstance(arg, str) and arg in sdfg.arrays.keys():
            pass
        else:
            raise mem_parser.DaceSyntaxError(
                visitor, ast_node,
                "Return arguments in call to numpy.{f} must be of "
                "dace.data.Data type.".format(f=ufunc_name))

    return outputs


def _validate_where_kword(
        visitor: 'ProgramVisitor', ast_node: ast.Call, sdfg: SDFG,
        ufunc_name: str, kwargs: Dict[str,
                                      Any]) -> Tuple[bool, Union[str, bool]]:
    """ Validates the 'where' keyword argument passed to a NumPy ufunc call.

        :param visitor: ProgramVisitor object handling the ufunc call
        :param ast_node: AST node corresponding to the ufunc call
        :param sdfg: SDFG object
        :param ufunc_name: Name of the ufunc
        :param inputs: Inputs of the ufunc call

        :raises DaceSyntaxError: When validation fails

        :returns: Tuple of a boolean value indicating whether the 'where'
        keyword is defined, and the validated 'where' value
    """

    has_where = False
    where = None
    if 'where' in kwargs.keys():
        where = kwargs['where']
        if isinstance(where, str) and where in sdfg.arrays.keys():
            has_where = True
        elif isinstance(where, bool):
            has_where = True
        elif isinstance(where, (list, tuple)):
            raise mem_parser.DaceSyntaxError(
                visitor, ast_node,
                "Values for the 'where' keyword that are a sequence of boolean "
                " constants are unsupported. Please, pass these values to the "
                " {n} call through a DaCe boolean array.".format(n=ufunc_name))
        else:
            # NumPy defaults to "where=True" for invalid values for the keyword
            pass

    return has_where, where


def _validate_shapes(
    visitor: 'ProgramVisitor', ast_node: ast.Call, sdfg: SDFG, ufunc_name: str,
    inputs: List[UfuncInput], outputs: List[UfuncOutput]
) -> Tuple[Shape, Tuple[Tuple[str, str], ...], str, List[str]]:
    """ Validates the data shapes of inputs and outputs to a NumPy ufunc call.

        :param visitor: ProgramVisitor object handling the ufunc call
        :param ast_node: AST node corresponding to the ufunc call
        :param sdfg: SDFG object
        :param ufunc_name: Name of the ufunc
        :param inputs: Inputs of the ufunc call
        :param outputs: Outputs of the ufunc call

        :raises DaCeSyntaxError: When validation fails

        :returns: Tuple with the output shape, the map, output and input indices
    """

    shapes = []
    for arg in inputs + outputs:
        if isinstance(arg, str):
            array = sdfg.arrays[arg]
            shapes.append(array.shape)
        else:
            shapes.append([])
    try:
        result = _broadcast(shapes)
    except SyntaxError as e:
        raise mem_parser.DaceSyntaxError(
            visitor, ast_node,
            "Shape validation in numpy.{f} call failed. The following error "
            "occured : {m}".format(f=ufunc_name, m=str(e)))
    return result


def _broadcast(
    shapes: Sequence[Shape]
) -> Tuple[Shape, Tuple[Tuple[str, str], ...], str, List[str]]:
    """ Applies the NumPy ufunc brodacsting rules in a sequence of data shapes
        (see https://numpy.org/doc/stable/reference/ufuncs.html#broadcasting).

        :param shapes: Sequence (list, tuple) of data shapes

        :raises SyntaxError: When broadcasting fails

        :returns: Tuple with the output shape, the map, output and input indices
    """

    map_lengths = dict()
    output_indices = []
    input_indices = [[] for _ in shapes]

    ndims = [len(shape) for shape in shapes]
    max_i = max(ndims)

    def get_idx(i):
        return "__i" + str(max_i - i - 1)

    def to_string(idx):
        return ", ".join(reversed(idx))

    reversed_shapes = [reversed(shape) for shape in shapes]
    for i, dims in enumerate(itertools.zip_longest(*reversed_shapes)):
        output_indices.append(get_idx(i))

        not_none_dims = [d for d in dims if d is not None]
        # Per NumPy broadcasting rules, we need to find the largest dimension.
        # However, `max_dim = max(not_none_dims)` does not work with symbols.
        # Therefore, we sequentially check every not-none dimension.
        # Symbols are assumed to be larger than constants.
        # This will not work properly otherwise.
        # If more than 1 (different) symbols are found, then this fails, because
        # we cannot know which will have the greater size.
        # NOTE: This is a compromise. NumPy broadcasting depends on knowing
        # the exact array sizes. However, symbolic sizes are not known at this
        # point.
        max_dim = 0
        for d in not_none_dims:
            if isinstance(max_dim, Number):
                if isinstance(d, Number):
                    max_dim = max(max_dim, d)
                elif symbolic.issymbolic(d):
                    max_dim = d
                else:
                    raise NotImplementedError
            elif symbolic.issymbolic(max_dim):
                if isinstance(d, Number):
                    pass
                elif symbolic.issymbolic(d):
                    if max_dim != d:
                        raise NotImplementedError
                else:
                    raise NotImplementedError

        map_lengths[get_idx(i)] = max_dim
        for j, d in enumerate(dims):
            if d is None:
                pass
            elif d == 1:
                input_indices[j].append('0')
            elif d == max_dim:
                input_indices[j].append(get_idx(i))
            else:
                raise SyntaxError(
                    "Operands could not be broadcast together with shapes {}.".
                    format(','.join(str(shapes))))

    out_shape = tuple(reversed([map_lengths[idx] for idx in output_indices]))
    map_indices = [(k, "0:" + str(map_lengths[k]))
                   for k in reversed(output_indices)]
    output_indices = to_string(output_indices)
    input_indices = [to_string(idx) for idx in input_indices]

    if not out_shape:
        out_shape = (1, )
        output_indices = "0"

    return out_shape, map_indices, output_indices, input_indices


def _create_output(sdfg: SDFG,
                   inputs: List[UfuncInput],
                   outputs: List[UfuncOutput],
                   output_shape: Shape,
                   output_dtype: Union[dtypes.typeclass,
                                       List[dtypes.typeclass]],
                   storage: dtypes.StorageType = None,
                   force_scalar: bool = False) -> List[UfuncOutput]:
    """ Creates output data for storing the result of a NumPy ufunc call.

        :param sdfg: SDFG object
        :param inputs: Inputs of the ufunc call
        :param outputs: Outputs of the ufunc call
        :param output_shape: Shape of the output data
        :param output_dtype: Datatype of the output data
        :param storage: Storage type of the output data
        :param force_scalar: If True and output shape is (1,) then output
        becomes a dace.data.Scalar, regardless of the data-type of the inputs

        :returns: New outputs of the ufunc call
    """

    # Check if the result is scalar
    is_output_scalar = True
    for arg in inputs:
        if isinstance(arg, str) and arg in sdfg.arrays.keys():
            datadesc = sdfg.arrays[arg]
            # If storage is not set, then choose the storage of the first
            # data input.
            if not storage:
                storage = datadesc.storage
            # TODO: What about streams?
            if not isinstance(datadesc, data.Scalar):
                is_output_scalar = False
                break

    # Set storage
    storage = storage or dtypes.StorageType.Default

    # Validate datatypes
    if isinstance(output_dtype, (list, tuple)):
        if len(output_dtype) == 1:
            datatypes = [output_dtype[0]] * len(outputs)
        elif len(output_dtype) == len(outputs):
            datatypes = output_dtype
        else:
            raise ValueError("Missing output datatypes")
    else:
        datatypes = [output_dtype] * len(outputs)

    # Create output data (if needed)
    for i, (arg, datatype) in enumerate(zip(outputs, datatypes)):
        if arg is None:
            if (len(output_shape) == 1 and output_shape[0] == 1
                    and (is_output_scalar or force_scalar)):
                output_name = sdfg.temp_data_name()
                sdfg.add_scalar(output_name,
                                output_dtype,
                                transient=True,
                                storage=storage)
                outputs[i] = output_name
            else:
                outputs[i], _ = sdfg.add_temp_transient(output_shape, datatype)

    return outputs


def _set_tasklet_params(
        ufunc_impl: Dict[str, Any],
        inputs: List[UfuncInput],
        casting: List[dtypes.typeclass] = None) -> Dict[str, Any]:
    """ Sets the tasklet parameters for a NumPy ufunc call.

        :param ufunc_impl: Information on how the ufunc must be implemented
        :param inputs: Inputs of the ufunc call

        :returns: Dictionary with the (1) tasklet name, (2) input connectors,
                  (3) output connectors, and (4) tasklet code
    """

    # (Deep) copy default tasklet parameters from the ufunc_impl dictionary
    name = ufunc_impl['name']
    inp_connectors = copy.deepcopy(ufunc_impl['inputs'])
    out_connectors = copy.deepcopy(ufunc_impl['outputs'])
    code = ufunc_impl['code']

    # Remove input connectors related to constants
    # and fix constants/symbols in the tasklet code
    for i, arg in reversed(list(enumerate(inputs))):
        inp_conn = inp_connectors[i]
        if casting and casting[i]:
            repl = "{c}({o})".format(c=str(casting[i]).replace('::', '.'),
                                     o=inp_conn)
            code = code.replace(inp_conn, repl)
        if isinstance(arg, (Number, sp.Basic)):
            inp_conn = inp_connectors[i]
            code = code.replace(inp_conn, astutils.unparse(arg))
            inp_connectors.pop(i)

    return dict(name=name,
                inputs=inp_connectors,
                outputs=out_connectors,
                code=code)


def _create_subgraph(visitor: 'ProgramVisitor',
                     sdfg: SDFG,
                     state: SDFGState,
                     inputs: List[UfuncInput],
                     outputs: List[UfuncOutput],
                     map_indices: Tuple[str, str],
                     input_indices: List[str],
                     output_indices: str,
                     output_shape: Shape,
                     tasklet_params: Dict[str, Any],
                     has_where: bool = False,
                     where: Union[str, bool] = None):
    """ Creates the subgraph that implements a NumPy ufunc call.

        :param sdfg: SDFG object
        :param state: SDFG State object
        :param inputs: Inputs of the ufunc call
        :param outputs: Outputs of the ufunc call
        :param map_indices: Map (if needed) indices
        :param input_indices: Input indices for inner-most memlets
        :param output_indices: Output indices for inner-most memlets
        :param output_shape: Shape of the output
        :param tasklet_params: Dictionary with the tasklet parameters
        :param has_where: True if the 'where' keyword is set
        :param where: Keyword 'where' value
    """

    # Create subgraph
    if list(output_shape) == [1]:
        # No map needed
        if has_where:
            if isinstance(where, bool):
                if where is True:
                    pass
                elif where is False:
                    return
            elif isinstance(where, str) and where in sdfg.arrays.keys():
                cond_state = state
                where_data = sdfg.arrays[where]
                if not isinstance(where_data, data.Scalar):
                    name = sdfg.temp_data_name()
                    sdfg.add_scalar(name, where_data.dtype, transient=True)
                    r = cond_state.add_read(where)
                    w = cond_state.add_write(name)
                    cond_state.add_nedge(r, w, dace.Memlet("{}[0]".format(r)))
                true_state = sdfg.add_state(label=cond_state.label + '_true')
                state = true_state
                visitor.last_state = state
                cond = name
                cond_else = 'not ({})'.format(cond)
                sdfg.add_edge(cond_state, true_state, dace.InterstateEdge(cond))
        tasklet = state.add_tasklet(**tasklet_params)
        inp_conn_idx = 0
        for arg in inputs:
            if isinstance(arg, str) and arg in sdfg.arrays.keys():
                inp_node = state.add_read(arg)
                state.add_edge(inp_node, None, tasklet,
                               tasklet_params['inputs'][inp_conn_idx],
                               dace.Memlet.from_array(arg, sdfg.arrays[arg]))
                inp_conn_idx += 1
        for i, arg in enumerate(outputs):
            if isinstance(arg, str) and arg in sdfg.arrays.keys():
                out_node = state.add_write(arg)
                state.add_edge(tasklet, tasklet_params['outputs'][i], out_node,
                               None,
                               dace.Memlet.from_array(arg, sdfg.arrays[arg]))
        if has_where and isinstance(where, str) and where in sdfg.arrays.keys():
            visitor._add_state(label=cond_state.label + '_true')
            sdfg.add_edge(cond_state, visitor.last_state,
                          dace.InterstateEdge(cond_else))
    else:
        # Map needed
        if has_where:
            if isinstance(where, bool):
                if where is True:
                    pass
                elif where is False:
                    return
            elif isinstance(where, str) and where in sdfg.arrays.keys():
                nested_sdfg = dace.SDFG(state.label + "_where")
                nested_sdfg_inputs = dict()
                nested_sdfg_outputs = dict()
                nested_sdfg._temp_transients = sdfg._temp_transients

                for idx, arg in enumerate(inputs + [where]):
                    if not (isinstance(arg, str) and arg in sdfg.arrays.keys()):
                        continue
                    arg_data = sdfg.arrays[arg]
                    conn_name = nested_sdfg.temp_data_name()
                    nested_sdfg_inputs[arg] = (conn_name, input_indices[idx])
                    if isinstance(arg_data, data.Scalar):
                        nested_sdfg.add_scalar(conn_name, arg_data.dtype)
                    elif isinstance(arg_data, data.Array):
                        nested_sdfg.add_array(conn_name, [1], arg_data.dtype)
                    else:
                        raise NotImplementedError

                for arg in outputs:
                    arg_data = sdfg.arrays[arg]
                    conn_name = nested_sdfg.temp_data_name()
                    nested_sdfg_outputs[arg] = (conn_name, output_indices)
                    if isinstance(arg_data, data.Scalar):
                        nested_sdfg.add_scalar(conn_name, arg_data.dtype)
                    elif isinstance(arg_data, data.Array):
                        nested_sdfg.add_array(conn_name, [1], arg_data.dtype)
                    else:
                        raise NotImplementedError

                cond_state = nested_sdfg.add_state(label=state.label +
                                                   "_where_cond",
                                                   is_start_state=True)
                where_data = sdfg.arrays[where]
                if isinstance(where_data, data.Scalar):
                    name = nested_sdfg_inputs[where]
                elif isinstance(where_data, data.Array):
                    name = nested_sdfg.temp_data_name()
                    nested_sdfg.add_scalar(name,
                                           where_data.dtype,
                                           transient=True)
                    r = cond_state.add_read(nested_sdfg_inputs[where][0])
                    w = cond_state.add_write(name)
                    cond_state.add_nedge(r, w, dace.Memlet("{}[0]".format(r)))

                sdfg._temp_transients = nested_sdfg._temp_transients

                true_state = nested_sdfg.add_state(label=cond_state.label +
                                                   '_where_true')
                cond = name
                cond_else = 'not ({})'.format(cond)
                nested_sdfg.add_edge(cond_state, true_state,
                                     dace.InterstateEdge(cond))

                tasklet = true_state.add_tasklet(**tasklet_params)
                idx = 0
                for arg in inputs:
                    if isinstance(arg, str) and arg in sdfg.arrays.keys():
                        inp_name, _ = nested_sdfg_inputs[arg]
                        inp_data = nested_sdfg.arrays[inp_name]
                        inp_node = true_state.add_read(inp_name)
                        true_state.add_edge(
                            inp_node, None, tasklet,
                            tasklet_params['inputs'][idx],
                            dace.Memlet.from_array(inp_name, inp_data))
                        idx += 1
                for i, arg in enumerate(outputs):
                    if isinstance(arg, str) and arg in sdfg.arrays.keys():
                        out_name, _ = nested_sdfg_outputs[arg]
                        out_data = nested_sdfg.arrays[out_name]
                        out_node = true_state.add_write(out_name)
                        true_state.add_edge(
                            tasklet, tasklet_params['outputs'][i], out_node,
                            None, dace.Memlet.from_array(out_name, out_data))

                false_state = nested_sdfg.add_state(label=state.label +
                                                    '_where_false')
                nested_sdfg.add_edge(cond_state, false_state,
                                     dace.InterstateEdge(cond_else))
                nested_sdfg.add_edge(true_state, false_state,
                                     dace.InterstateEdge())

                codenode = state.add_nested_sdfg(
                    nested_sdfg, sdfg,
                    set([n for n, _ in nested_sdfg_inputs.values()]),
                    set([n for n, _ in nested_sdfg_outputs.values()]))
                me, mx = state.add_map(state.label + '_map', map_indices)
                for arg in inputs + [where]:
                    if not (isinstance(arg, str) and arg in sdfg.arrays.keys()):
                        continue
                    n = state.add_read(arg)
                    conn, idx = nested_sdfg_inputs[arg]
                    state.add_memlet_path(n,
                                          me,
                                          codenode,
                                          memlet=dace.Memlet("{a}[{i}]".format(
                                              a=n, i=idx)),
                                          dst_conn=conn)
                for arg in outputs:
                    n = state.add_write(arg)
                    conn, idx = nested_sdfg_outputs[arg]
                    state.add_memlet_path(codenode,
                                          mx,
                                          n,
                                          memlet=dace.Memlet("{a}[{i}]".format(
                                              a=n, i=idx)),
                                          src_conn=conn)
                return

        input_memlets = dict()
        inp_conn_idx = 0
        for arg, idx in zip(inputs, input_indices):
            if isinstance(arg, str) and arg in sdfg.arrays.keys():
                conn = tasklet_params['inputs'][inp_conn_idx]
                input_memlets[conn] = Memlet.simple(arg, idx)
                inp_conn_idx += 1
        output_memlets = {
            out_conn: Memlet.simple(arg, output_indices)
            for arg, out_conn in zip(outputs, tasklet_params['outputs'])
        }
        state.add_mapped_tasklet(tasklet_params['name'],
                                 map_indices,
                                 input_memlets,
                                 tasklet_params['code'],
                                 output_memlets,
                                 external_edges=True)


def _flatten_args(args: Sequence[UfuncInput]) -> Sequence[UfuncInput]:
    """ Flattens arguments of a NumPy ufunc. This is useful in cases where
        one of the arguments is the result of another operation or ufunc, which
        may be a list of Dace data.
    """
    flat_args = []
    for arg in args:
        if isinstance(arg, list):
            flat_args.extend(arg)
        else:
            flat_args.append(arg)
    return flat_args


@oprepo.replaces_ufunc('ufunc')
def implement_ufunc(visitor: 'ProgramVisitor', ast_node: ast.Call, sdfg: SDFG,
                    state: SDFGState, ufunc_name: str,
                    args: Sequence[UfuncInput],
                    kwargs: Dict[str, Any]) -> List[UfuncOutput]:
    """ Implements a NumPy ufunc.

        :param visitor: ProgramVisitor object handling the ufunc call
        :param ast_node: AST node corresponding to the ufunc call
        :param sdfg: SDFG object
        :param state: SDFG State object
        :param ufunc_name: Name of the ufunc
        :param args: Positional arguments of the ufunc call
        :param kwargs: Keyword arguments of the ufunc call

        :raises DaCeSyntaxError: When validation fails

        :returns: List of output datanames
    """

    # Flatten arguments
    args = _flatten_args(args)

    # Get the ufunc implementation details
    ufunc_impl = _get_ufunc_impl(visitor, ast_node, ufunc_name)

    # Validate number of arguments, inputs, and outputs
    num_inputs = len(ufunc_impl['inputs'])
    num_outputs = len(ufunc_impl['outputs'])
    num_args = len(args)
    _validate_ufunc_num_arguments(visitor, ast_node, ufunc_name, num_inputs,
                                  num_outputs, num_args)
    inputs = _validate_ufunc_inputs(visitor, ast_node, sdfg, ufunc_name,
                                    num_inputs, num_args, args)
    outputs = _validate_ufunc_outputs(visitor, ast_node, sdfg, ufunc_name,
                                      num_inputs, num_outputs, num_args, args,
                                      kwargs)

    # Validate 'where' keyword
    has_where, where = _validate_where_kword(visitor, ast_node, sdfg,
                                             ufunc_name, kwargs)

    # Validate data shapes and apply NumPy broadcasting rules
    inp_shapes = copy.deepcopy(inputs)
    if has_where:
        inp_shapes += [where]
    (out_shape, map_indices, out_indices,
     inp_indices) = _validate_shapes(visitor, ast_node, sdfg, ufunc_name,
                                     inp_shapes, outputs)

    # Infer result type
    result_type, casting = _result_type([
        sdfg.arrays[arg] if isinstance(arg, str) and arg in sdfg.arrays else arg
        for arg in inputs
    ], ufunc_impl['operator'])
    if 'dtype' in kwargs.keys():
        dtype = kwargs['dtype']
        if dtype in dtypes.DTYPE_TO_TYPECLASS.keys():
            result_type = dtype

    # Create output data (if needed)
    outputs = _create_output(sdfg, inputs, outputs, out_shape, result_type)

    # Set tasklet parameters
    tasklet_params = _set_tasklet_params(ufunc_impl, inputs, casting=casting)

    # Create subgraph
    _create_subgraph(visitor,
                     sdfg,
                     state,
                     inputs,
                     outputs,
                     map_indices,
                     inp_indices,
                     out_indices,
                     out_shape,
                     tasklet_params,
                     has_where=has_where,
                     where=where)

    return outputs


def _validate_keepdims_kword(visitor: 'ProgramVisitor', ast_node: ast.Call,
                             ufunc_name: str, kwargs: Dict[str, Any]) -> bool:
    """ Validates the 'keepdims' keyword argument of a NumPy ufunc call.

        :param visitor: ProgramVisitor object handling the ufunc call
        :param ast_node: AST node corresponding to the ufunc call
        :param ufunc_name: Name of the ufunc
        :param kwargs: Keyword arguments of the ufunc call

        :raises DaCeSyntaxError: When validation fails

        :returns: Boolean value of the 'keepdims' keyword argument
    """

    keepdims = False
    if 'keepdims' in kwargs.keys():
        keepdims = kwargs['keepdims']
        if not isinstance(keepdims, (Integral, bool)):
            raise mem_parser.DaceSyntaxError(
                visitor, ast_node,
                "Integer or boolean value expected for keyword argument "
                "'keepdims' in reduction operation {f} (got {v}).".format(
                    f=ufunc_name, v=keepdims))
        if not isinstance(keepdims, bool):
            keepdims = bool(keepdims)

    return keepdims


def _validate_axis_kword(
        visitor: 'ProgramVisitor', ast_node: ast.Call, sdfg: SDFG,
        inputs: List[UfuncInput], kwargs: Dict[str, Any],
        keepdims: bool) -> Tuple[Tuple[int, ...], Union[Shape, None], Shape]:
    """ Validates the 'axis' keyword argument of a NumPy ufunc call.

        :param visitor: ProgramVisitor object handling the ufunc call
        :param ast_node: AST node corresponding to the ufunc call
        :param sdfg: SDFG object
        :param inputs: Inputs of the ufunc call
        :param kwargs: Keyword arguments of the ufunc call
        :param keepdims: Boolean value of the 'keepdims' keyword argument

        :raises DaCeSyntaxError: When validation fails

        :returns: The value of the 'axis' keyword argument, the intermediate
        data shape (if needed), and the expected output shape
    """

    # Validate 'axis' keyword
    axis = (0, )
    if isinstance(inputs[0], str) and inputs[0] in sdfg.arrays.keys():
        inp_shape = sdfg.arrays[inputs[0]].shape
    else:
        inp_shape = [1]
    if 'axis' in kwargs.keys():
        # Set to (0,) if the keyword arg value is None
        axis = kwargs['axis'] or axis
        if axis is not None and not isinstance(axis, (tuple, list)):
            axis = (axis, )
    if axis is not None:
        axis = tuple(pystr_to_symbolic(a) for a in axis)
        axis = tuple(normalize_axes(axis, len(inp_shape)))
        if len(axis) > len(inp_shape):
            raise mem_parser.DaceSyntaxError(
                visitor, ast_node,
                "Axis {a} is out of bounds for data of dimension {d}".format(
                    a=axis, d=inp_shape))
        for a in axis:
            if a >= len(inp_shape):
                raise mem_parser.DaceSyntaxError(
                    visitor, ast_node,
                    "Axis {a} is out of bounds for data of dimension {d}".
                    format(a=a, d=inp_shape))
        if keepdims:
            intermediate_shape = [
                d for i, d in enumerate(inp_shape) if i not in axis
            ]
            expected_out_shape = [
                d if i not in axis else 1 for i, d in enumerate(inp_shape)
            ]
        else:
            intermediate_shape = None
            expected_out_shape = [
                d for i, d in enumerate(inp_shape) if i not in axis
            ]
        expected_out_shape = expected_out_shape or [1]
    else:
        if keepdims:
            intermediate_shape = [1]
            expected_out_shape = [1] * len(inp_shape)
        else:
            intermediate_shape = None
            expected_out_shape = [1]

    return axis, intermediate_shape, expected_out_shape


@oprepo.replaces_ufunc('reduce')
def implement_ufunc_reduce(visitor: 'ProgramVisitor', ast_node: ast.Call,
                           sdfg: SDFG, state: SDFGState, ufunc_name: str,
                           args: Sequence[UfuncInput],
                           kwargs: Dict[str, Any]) -> List[UfuncOutput]:
    """ Implements the 'reduce' method of a NumPy ufunc.

        :param visitor: ProgramVisitor object handling the ufunc call
        :param ast_node: AST node corresponding to the ufunc call
        :param sdfg: SDFG object
        :param state: SDFG State object
        :param ufunc_name: Name of the ufunc
        :param args: Positional arguments of the ufunc call
        :param kwargs: Keyword arguments of the ufunc call

        :raises DaCeSyntaxError: When validation fails

        :returns: List of output datanames
    """

    # Flatten arguments
    args = _flatten_args(args)

    # Get the ufunc implementation details
    ufunc_impl = _get_ufunc_impl(visitor, ast_node, ufunc_name)

    # Validate number of arguments, inputs, and outputs
    num_inputs = 1
    num_outputs = 1
    num_args = len(args)
    _validate_ufunc_num_arguments(visitor, ast_node, ufunc_name, num_inputs,
                                  num_outputs, num_args)
    inputs = _validate_ufunc_inputs(visitor, ast_node, sdfg, ufunc_name,
                                    num_inputs, num_args, args)
    outputs = _validate_ufunc_outputs(visitor, ast_node, sdfg, ufunc_name,
                                      num_inputs, num_outputs, num_args, args,
                                      kwargs)

    # Validate 'keepdims' keyword
    keepdims = _validate_keepdims_kword(visitor, ast_node, ufunc_name, kwargs)

    # Validate 'axis' keyword
    axis, intermediate_shape, expected_out_shape = _validate_axis_kword(
        visitor, ast_node, sdfg, inputs, kwargs, keepdims)

    # Validate 'where' keyword
    # Throw a warning that it is currently unsupported.
    if 'where' in kwargs.keys():
        warnings.warn("Keyword argument 'where' in 'reduce' method of NumPy "
                      "ufunc calls is unsupported. It will be ignored.")

    # Validate data shapes and apply NumPy broadcasting rules
    # In the case of reduce we may only validate the broadcasting of the
    # single input with the 'where' value. Since 'where' is currently
    # unsupported, only validate output shape.
    # TODO: Maybe add special error when 'keepdims' is True
    if isinstance(outputs[0], str) and outputs[0] in sdfg.arrays.keys():
        out_shape = sdfg.arrays[outputs[0]].shape
        if len(out_shape) < len(expected_out_shape):
            raise mem_parser.DaceSyntaxError(
                visitor, ast_node,
                "Output parameter for reduction operation {f} does not have "
                "enough dimensions (output shape {o}, expected shape {e}).".
                format(f=ufunc_name, o=out_shape, e=expected_out_shape))
        if len(out_shape) > len(expected_out_shape):
            raise mem_parser.DaceSyntaxError(
                visitor, ast_node,
                "Output parameter for reduction operation {f} has too many "
                "dimensions (output shape {o}, expected shape {e}).".format(
                    f=ufunc_name, o=out_shape, e=expected_out_shape))
        if (list(out_shape) != list(expected_out_shape)):
            raise mem_parser.DaceSyntaxError(
                visitor, ast_node,
                "Output parameter for reduction operation {f} has non-reduction"
                " dimension not equal to the input one (output shape {o}, "
                "expected shape {e}).".format(f=ufunc_name,
                                              o=out_shape,
                                              e=expected_out_shape))
    else:
        out_shape = expected_out_shape

    # No casting needed
    arg = inputs[0]
    if isinstance(arg, str):
        datadesc = sdfg.arrays[arg]
        result_type = datadesc.dtype
    elif isinstance(arg, Number):
        result_type = dtypes.DTYPE_TO_TYPECLASS[type(arg)]
    elif isinstance(arg, sp.Basic):
        result_type = _sym_type(arg)

    # Create output data (if needed)
    outputs = _create_output(sdfg,
                             inputs,
                             outputs,
                             out_shape,
                             result_type,
                             force_scalar=True)
    if keepdims:
        if (len(intermediate_shape) == 1 and intermediate_shape[0] == 1):
            intermediate_name = sdfg.temp_data_name()
            sdfg.add_scalar(intermediate_name, result_type, transient=True)
        else:
            intermediate_name, _ = sdfg.add_temp_transient(
                intermediate_shape, result_type)
    else:
        intermediate_name = outputs[0]

    # Validate 'initial' keyword
    # This is set to be ufunc.identity, when it exists
    initial = ufunc_impl['initial']
    if 'initial' in kwargs.keys():
        # NumPy documentation says that when 'initial' is set to None,
        # then the first element of the reduction is used. However, it seems
        # that when 'initial' is None and the ufunc has 'identity', then
        # ufunc.identity is the default.
        initial = kwargs['initial'] or initial
        if initial is None:
            if isinstance(inputs[0], str) and inputs[0] in sdfg.arrays.keys():
                inpdata = sdfg.arrays[inputs[0]]
                # In the input data has more than 1 dimensions and 'initial'
                # is None, then NumPy uses a different 'initial' value for every
                # non-reduced dimension.
                if isinstance(inpdata, data.Array):
                    state.add_mapped_tasklet(
                        name=state.label + "_reduce_initial",
                        map_ranges={
                            "__i{i}".format(i=i): "0:{s}".format(s=s)
                            for i, s in enumerate(inpdata.shape)
                            if i not in axis
                        },
                        inputs={
                            "__inp":
                            dace.Memlet("{a}[{i}]".format(
                                a=inputs[0],
                                i=','.join([
                                    "0" if i in axis else "__i{i}".format(i=i)
                                    for i in range(len(inpdata.shape))
                                ])))
                        },
                        outputs={
                            "__out":
                            dace.Memlet("{a}[{i}]".format(
                                a=intermediate_name,
                                i=','.join([
                                    "__i{i}".format(i=i)
                                    for i in range(len(inpdata.shape))
                                    if i not in axis
                                ])))
                        },
                        code="__out = __inp",
                        external_edges=True)
                else:
                    r = state.add_read(inputs[0])
                    w = state.add_write(intermediate_name)
                    state.add.nedge(r, w,
                                    dace.Memlet.from_array(inputs[0], inpdata))
                state = visitor._add_state(state.label + 'b')
            else:
                initial = intermediate_name

    # Create subgraph
    if isinstance(inputs[0], str) and inputs[0] in sdfg.arrays.keys():
        _reduce(visitor,
                sdfg,
                state,
                ufunc_impl['reduce'],
                inputs[0],
                intermediate_name,
                axis=axis,
                identity=initial)
    else:
        tasklet = state.add_tasklet(state.label + "_tasklet", {}, {'__out'},
                                    "__out = {}".format(inputs[0]))
        out_node = state.add_write(intermediate_name)
        datadesc = sdfg.arrays[intermediate_name]
        state.add_edge(tasklet, '__out', out_node, None,
                       dace.Memlet.from_array(intermediate_name, datadesc))

    if keepdims:
        intermediate_node = None
        for n in state.nodes():
            if isinstance(n, nodes.AccessNode) and n.data == intermediate_name:
                intermediate_node = n
                break
        if not intermediate_node:
            raise ValueError("Keyword argument 'keepdims' is True, but "
                             "intermediate access node was not found.")
        out_node = state.add_write(outputs[0])
        state.add_nedge(
            intermediate_node, out_node,
            dace.Memlet.from_array(outputs[0], sdfg.arrays[outputs[0]]))

    return outputs


@oprepo.replaces_ufunc('accumulate')
def implement_ufunc_accumulate(visitor: 'ProgramVisitor', ast_node: ast.Call,
                               sdfg: SDFG, state: SDFGState, ufunc_name: str,
                               args: Sequence[UfuncInput],
                               kwargs: Dict[str, Any]) -> List[UfuncOutput]:
    """ Implements the 'accumulate' method of a NumPy ufunc.

        :param visitor: ProgramVisitor object handling the ufunc call
        :param ast_node: AST node corresponding to the ufunc call
        :param sdfg: SDFG object
        :param state: SDFG State object
        :param ufunc_name: Name of the ufunc
        :param args: Positional arguments of the ufunc call
        :param kwargs: Keyword arguments of the ufunc call

        :raises DaCeSyntaxError: When validation fails

        :returns: List of output datanames
    """

    # Flatten arguments
    args = _flatten_args(args)

    # Get the ufunc implementation details
    ufunc_impl = _get_ufunc_impl(visitor, ast_node, ufunc_name)

    # Validate number of arguments, inputs, and outputs
    num_inputs = 1
    num_outputs = 1
    num_args = len(args)
    _validate_ufunc_num_arguments(visitor, ast_node, ufunc_name, num_inputs,
                                  num_outputs, num_args)
    inputs = _validate_ufunc_inputs(visitor, ast_node, sdfg, ufunc_name,
                                    num_inputs, num_args, args)
    outputs = _validate_ufunc_outputs(visitor, ast_node, sdfg, ufunc_name,
                                      num_inputs, num_outputs, num_args, args,
                                      kwargs)

    # No casting needed
    arg = inputs[0]
    if isinstance(arg, str) and arg in sdfg.arrays.keys():
        datadesc = sdfg.arrays[arg]
        if not isinstance(datadesc, data.Array):
            raise mem_parser.DaceSyntaxError(
                visitor, ast_node,
                "Cannot accumulate on a dace.data.Scalar or dace.data.Stream.")
        out_shape = datadesc.shape
        result_type = datadesc.dtype
    else:
        raise mem_parser.DaceSyntaxError(
            visitor, ast_node, "Can accumulate only on a dace.data.Array.")

    # Validate 'axis' keyword argument
    axis = 0
    if 'axis' in kwargs.keys():
        axis = kwargs['axis'] or axis
        if isinstance(axis, (list, tuple)) and len(axis) == 1:
            axis = axis[0]
        if not isinstance(axis, Integral):
            raise mem_parser.DaceSyntaxError(
                visitor, ast_node,
                "Value of keyword argument 'axis' in 'accumulate' method of {f}"
                " must be an integer (value {v}).".format(f=ufunc_name, v=axis))
        if axis >= len(out_shape):
            raise mem_parser.DaceSyntaxError(
                visitor, ast_node,
                "Axis {a} is out of bounds for dace.data.Array of dimension "
                "{l}".format(a=axis, l=len(out_shape)))
        # Normalize negative axis
        axis = normalize_axes([axis], len(out_shape))[0]

    # Create output data (if needed)
    outputs = _create_output(sdfg, inputs, outputs, out_shape, result_type)

    # Create subgraph
    shape = datadesc.shape
    map_range = {
        "__i{}".format(i): "0:{}".format(s)
        for i, s in enumerate(shape) if i != axis
    }
    input_idx = ','.join([
        "__i{}".format(i) if i != axis else "0:{}".format(shape[i])
        for i in range(len(shape))
    ])
    output_idx = ','.join([
        "__i{}".format(i) if i != axis else "0:{}".format(shape[i])
        for i in range(len(shape))
    ])

    nested_sdfg = dace.SDFG(state.label + "_for_loop")
    nested_sdfg._temp_transients = sdfg._temp_transients
    inpconn = nested_sdfg.temp_data_name()
    outconn = nested_sdfg.temp_data_name()
    shape = [datadesc.shape[axis]]
    strides = [datadesc.strides[axis]]
    nested_sdfg.add_array(inpconn, shape, result_type, strides=strides)
    nested_sdfg.add_array(outconn, shape, result_type, strides=strides)

    init_state = nested_sdfg.add_state(label="init")
    r = init_state.add_read(inpconn)
    w = init_state.add_write(outconn)
    init_state.add_nedge(
        r, w, dace.Memlet("{a}[{i}] -> {oi}".format(a=inpconn, i='0', oi='0')))

    body_state = nested_sdfg.add_state(label="body")
    r1 = body_state.add_read(inpconn)
    r2 = body_state.add_read(outconn)
    w = body_state.add_write(outconn)
    t = body_state.add_tasklet(name=state.label + "_for_loop_tasklet",
                               inputs=ufunc_impl['inputs'],
                               outputs=ufunc_impl['outputs'],
                               code=ufunc_impl['code'])

    loop_idx = "__i{}".format(axis)
    loop_idx_m1 = "__i{} - 1".format(axis)
    body_state.add_edge(r1, None, t, '__in1',
                        dace.Memlet("{a}[{i}]".format(a=inpconn, i=loop_idx)))
    body_state.add_edge(
        r2, None, t, '__in2',
        dace.Memlet("{a}[{i}]".format(a=outconn, i=loop_idx_m1)))
    body_state.add_edge(t, '__out', w, None,
                        dace.Memlet("{a}[{i}]".format(a=outconn, i=loop_idx)))

    init_expr = str(1)
    cond_expr = "__i{i} < {s}".format(i=axis, s=shape[0])
    incr_expr = "__i{} + 1".format(axis)
    nested_sdfg.add_loop(init_state, body_state, None, loop_idx, init_expr,
                         cond_expr, incr_expr)

    sdfg._temp_transients = nested_sdfg._temp_transients

    r = state.add_read(inputs[0])
    w = state.add_write(outputs[0])
    codenode = state.add_nested_sdfg(nested_sdfg, sdfg, {inpconn}, {outconn})
    me, mx = state.add_map(state.label + '_map', map_range)
    state.add_memlet_path(r,
                          me,
                          codenode,
                          memlet=dace.Memlet("{a}[{i}]".format(a=inputs[0],
                                                               i=input_idx)),
                          dst_conn=inpconn)
    state.add_memlet_path(codenode,
                          mx,
                          w,
                          memlet=dace.Memlet("{a}[{i}]".format(a=outputs[0],
                                                               i=output_idx)),
                          src_conn=outconn)

    return outputs


@oprepo.replaces_ufunc('outer')
def implement_ufunc_outer(visitor: 'ProgramVisitor', ast_node: ast.Call,
                          sdfg: SDFG, state: SDFGState, ufunc_name: str,
                          args: Sequence[UfuncInput],
                          kwargs: Dict[str, Any]) -> List[UfuncOutput]:
    """ Implements the 'outer' method of a NumPy ufunc.

        :param visitor: ProgramVisitor object handling the ufunc call
        :param ast_node: AST node corresponding to the ufunc call
        :param sdfg: SDFG object
        :param state: SDFG State object
        :param ufunc_name: Name of the ufunc
        :param args: Positional arguments of the ufunc call
        :param kwargs: Keyword arguments of the ufunc call

        :raises DaCeSyntaxError: When validation fails

        :returns: List of output datanames
    """

    # Flatten arguments
    args = _flatten_args(args)

    # Get the ufunc implementation details
    ufunc_impl = _get_ufunc_impl(visitor, ast_node, ufunc_name)

    # Validate number of arguments, inputs, and outputs
    num_inputs = len(ufunc_impl['inputs'])
    num_outputs = len(ufunc_impl['outputs'])
    num_args = len(args)
    _validate_ufunc_num_arguments(visitor, ast_node, ufunc_name, num_inputs,
                                  num_outputs, num_args)
    inputs = _validate_ufunc_inputs(visitor, ast_node, sdfg, ufunc_name,
                                    num_inputs, num_args, args)
    outputs = _validate_ufunc_outputs(visitor, ast_node, sdfg, ufunc_name,
                                      num_inputs, num_outputs, num_args, args,
                                      kwargs)

    # Validate 'where' keyword
    has_where, where = _validate_where_kword(visitor, ast_node, sdfg,
                                             ufunc_name, kwargs)

    # Validate data shapes
    out_shape = []
    map_vars = []
    map_range = dict()
    input_indices = []
    output_idx = None
    for i, arg in enumerate(inputs):
        if isinstance(arg, str) and arg in sdfg.arrays.keys():
            datadesc = sdfg.arrays[arg]
            if isinstance(datadesc, data.Scalar):
                input_idx = '0'
            elif isinstance(datadesc, data.Array):
                shape = datadesc.shape
                out_shape.extend(shape)
                map_vars.extend(
                    ["__i{i}_{j}".format(i=i, j=j) for j in range(len(shape))])
                map_range.update({
                    "__i{i}_{j}".format(i=i, j=j): "0:{}".format(sz)
                    for j, sz in enumerate(shape)
                })
                input_idx = ','.join(
                    ["__i{i}_{j}".format(i=i, j=j) for j in range(len(shape))])
                if output_idx:
                    output_idx = ','.join([output_idx, input_idx])
                else:
                    output_idx = input_idx
            else:
                raise mem_parser.DaceSyntaxError(
                    visitor, ast_node,
                    "Unsuported data type {t} in 'outer' method of NumPy ufunc "
                    "{f}.".format(t=type(datadesc), f=ufunc_name))
        elif isinstance(arg, (Number, sp.Basic)):
            input_idx = None
        input_indices.append(input_idx)

    if has_where and not isinstance(where, bool):
        where_shape = sdfg.arrays[where].shape
        try:
            bcast_out_shape, _, _, bcast_inp_indices = _broadcast(
                [out_shape, where_shape])
        except SyntaxError:
            raise mem_parser.DaceSyntaxError(
                visitor, ast_node,
                "'where' shape {w} could not be broadcast together with 'out' "
                "shape {o}.".format(w=where_shape, o=out_shape))
        if list(bcast_out_shape) != list(out_shape):
            raise mem_parser.DaceSyntaxError(
                visitor, ast_node,
                "Broadcasting 'where' shape {w} together with expected 'out' "
                "shape {o} resulted in a different output shape {no}. This is "
                "currently unsupported.".format(w=where_shape,
                                                o=out_shape,
                                                no=bcast_out_shape))
        where_idx = bcast_inp_indices[1]
        for i in range(len(out_shape)):
            where_idx = where_idx.replace("__i{}".format(i), map_vars[i])
        input_indices.append(where_idx)
    else:
        input_indices.append(None)

    # Infer result type
    result_type, casting = _result_type([
        sdfg.arrays[arg] if isinstance(arg, str) and arg in sdfg.arrays else arg
        for arg in inputs
    ], ufunc_impl['operator'])
    if 'dtype' in kwargs.keys():
        dtype = kwargs['dtype']
        if dtype in dtypes.DTYPE_TO_TYPECLASS.keys():
            result_type = dtype

    # Create output data (if needed)
    outputs = _create_output(sdfg, inputs, outputs, out_shape, result_type)

    # Set tasklet parameters
    tasklet_params = _set_tasklet_params(ufunc_impl, inputs, casting=casting)

    # Create subgraph
    _create_subgraph(visitor,
                     sdfg,
                     state,
                     inputs,
                     outputs,
                     map_range,
                     input_indices,
                     output_idx,
                     out_shape,
                     tasklet_params,
                     has_where=has_where,
                     where=where)

    return outputs


@oprepo.replaces('numpy.reshape')
def reshape(pv: 'ProgramVisitor',
            sdfg: SDFG,
            state: SDFGState,
            arr: str,
            newshape: Union[str, symbolic.SymbolicType,
                            Tuple[Union[str, symbolic.SymbolicType]]],
            order='C') -> str:
    desc = sdfg.arrays[arr]

    # "order" determines stride orders
    fortran_strides = False
    if order == 'F' or (order == 'A' and desc.strides[0] == 1):
        # FORTRAN strides
        fortran_strides = True

    # New shape and strides as symbolic expressions
    newshape = [symbolic.pystr_to_symbolic(s) for s in newshape]
    if fortran_strides:
        strides = [data._prod(newshape[:i]) for i in range(len(newshape))]
    else:
        strides = [data._prod(newshape[i + 1:]) for i in range(len(newshape))]

    newarr, _ = sdfg.add_view(arr,
                              newshape,
                              desc.dtype,
                              storage=desc.storage,
                              strides=strides,
                              allow_conflicts=desc.allow_conflicts,
                              total_size=desc.total_size,
                              may_alias=desc.may_alias,
                              alignment=desc.alignment,
                              find_new_name=True)

    # Register view with DaCe program visitor
    pv.views[newarr] = arr

    return newarr


@oprepo.replaces_method('Array', 'view')
@oprepo.replaces_method('Scalar', 'view')
@oprepo.replaces_method('View', 'view')
def view(pv: 'ProgramVisitor',
         sdfg: SDFG,
         state: SDFGState,
         arr: str,
         dtype,
         type=None) -> str:
    if type is not None:
        raise ValueError('View to numpy types is not supported')

    desc = sdfg.arrays[arr]

    # Change size of array based on the differences in bytes
    bytemult = desc.dtype.bytes / dtype.bytes
    bytediv = dtype.bytes / desc.dtype.bytes
    contigdim = next(i for i, s in enumerate(desc.strides) if s == 1)

    # For cases that can be recognized, if contiguous dimension is too small
    # raise an exception similar to numpy
    if (not issymbolic(desc.shape[contigdim], sdfg.constants) and bytemult < 1
            and desc.shape[contigdim] % bytediv != 0):
        raise ValueError(
            'When changing to a larger dtype, its size must be a divisor of '
            'the total size in bytes of the last axis of the array.')

    # Create new shape and strides for view
    newshape = list(desc.shape)
    newstrides = [
        s * bytemult if i != contigdim else s
        for i, s in enumerate(desc.strides)
    ]
    newshape[contigdim] *= bytemult

    newarr, _ = sdfg.add_view(arr,
                              newshape,
                              dtype,
                              storage=desc.storage,
                              strides=newstrides,
                              allow_conflicts=desc.allow_conflicts,
                              total_size=desc.total_size * bytemult,
                              may_alias=desc.may_alias,
                              alignment=desc.alignment,
                              find_new_name=True)

    # Register view with DaCe program visitor
    pv.views[newarr] = arr

    return newarr


@oprepo.replaces_attribute('Array', 'flat')
@oprepo.replaces_attribute('Scalar', 'flat')
@oprepo.replaces_attribute('View', 'flat')
def flat(pv: 'ProgramVisitor', sdfg: SDFG, state: SDFGState, arr: str) -> str:
    desc = sdfg.arrays[arr]
    totalsize = data._prod(desc.shape)
    c_contig_strides = tuple(
        data._prod(desc.shape[i + 1:]) for i in range(len(desc.shape)))

    if desc.total_size != totalsize or desc.strides != c_contig_strides:
        # If data is not C-contiguous (numpy standard), create copy
        warnings.warn(f'Generating copy for non-contiguous array "{arr}"')
        newarr, _ = sdfg.add_array(arr, [totalsize],
                                   desc.dtype,
                                   storage=desc.storage,
                                   strides=[1],
                                   allow_conflicts=desc.allow_conflicts,
                                   total_size=totalsize,
                                   may_alias=desc.may_alias,
                                   alignment=desc.alignment,
                                   transient=True,
                                   find_new_name=True)

        r = state.add_read(arr)
        w = state.add_write(newarr)
        state.add_nedge(r, w, Memlet(data=arr))
    else:
        newarr, _ = sdfg.add_view(arr, [totalsize],
                                  desc.dtype,
                                  storage=desc.storage,
                                  strides=[1],
                                  allow_conflicts=desc.allow_conflicts,
                                  total_size=totalsize,
                                  may_alias=desc.may_alias,
                                  alignment=desc.alignment,
                                  find_new_name=True)
        # Register view with DaCe program visitor
        pv.views[newarr] = arr

    return newarr


# Datatype converter #########################################################


def _make_datatype_converter(typeclass: str):
    if typeclass in {"int", "float", "complex"}:
        dtype = dtypes.DTYPE_TO_TYPECLASS[eval(typeclass)]
    else:
        dtype = dtypes.DTYPE_TO_TYPECLASS[eval("np.{}".format(typeclass))]

    @oprepo.replaces(typeclass)
    @oprepo.replaces("dace.{}".format(typeclass))
    @oprepo.replaces("numpy.{}".format(typeclass))
    def _converter(pv: 'ProgramVisitor', sdfg: SDFG, state: SDFGState,
                   arg: UfuncInput):
        return _datatype_converter(sdfg, state, arg, dtype=dtype)


for typeclass in dtypes.TYPECLASS_STRINGS:
    _make_datatype_converter(typeclass)


def _datatype_converter(sdfg: SDFG, state: SDFGState, arg: UfuncInput,
                        dtype: dtypes.typeclass) -> UfuncOutput:
    """ Out-of-place datatype conversion of the input argument.

        :param sdfg: SDFG object
        :param state: SDFG State object
        :param arg: Input argument
        :param dtype: Datatype to convert input argument into

        :returns: dace.data.Array of same size as input or dace.data.Scalar
    """

    # Get shape and indices
    (out_shape, map_indices, out_indices,
     inp_indices) = _validate_shapes(None, None, sdfg, None, [arg], [None])

    # Create output data
    outputs = _create_output(sdfg, [arg], [None], out_shape, dtype)

    # Set tasklet parameters
    impl = {
        'name': "_convert_to_{}_".format(dtype.to_string()),
        'inputs': ['__inp'],
        'outputs': ['__out'],
        'code': "__out = dace.{}(__inp)".format(dtype.to_string())
    }
    tasklet_params = _set_tasklet_params(impl, [arg])

    # Visitor input only needed when `has_where == True`.
    _create_subgraph(None,
                     sdfg,
                     state, [arg],
                     outputs,
                     map_indices,
                     inp_indices,
                     out_indices,
                     out_shape,
                     tasklet_params,
                     has_where=False,
                     where=None)

    return outputs


# Replacements that need ufuncs ###############################################
# TODO: Fix by separating to different modules and importing


@oprepo.replaces('dace.dot')
@oprepo.replaces('numpy.dot')
def dot(pv: 'ProgramVisitor',
        sdfg: SDFG,
        state: SDFGState,
        op_a: str,
        op_b: str,
        op_out=None):
<<<<<<< HEAD

=======
>>>>>>> e0ce113f

    # TODO: Add support for dot(N-D, 1-D) and dot(N-D, M-D) cases.
    # See https://numpy.org/doc/stable/reference/generated/numpy.dot.html
    # TODO: Add/improve validation

    for op in (op_a, op_b):
        if not isinstance(op, str) or not op in sdfg.arrays.keys():
            raise SyntaxError()

    arr_a = sdfg.arrays[op_a]
    arr_b = sdfg.arrays[op_b]

    if len(arr_a.shape) == 2 and len(arr_b.shape == 2):
        # Matrix multiplication
        # TODO: `If op_out`, then this is not correct. We need np.matmult,
        # but it is not implemented yet
        return _matmult(pv, sdfg, state, op_a, op_b)

<<<<<<< HEAD
    if (isinstance(arr_a, data.Scalar) or list(arr_a.shape) == [1] or
            isinstance(arr_b, data.Scalar) or list(arr_b.shape) == [1]):
=======
    if (isinstance(arr_a, data.Scalar) or list(arr_a.shape) == [1]
            or isinstance(arr_b, data.Scalar) or list(arr_b.shape) == [1]):
>>>>>>> e0ce113f
        # Case dot(N-D, 0-D), intepreted as np.multiply(a, b)
        node = ast.Call()
        ufunc_name = 'multiply'
        args = [op_a, op_b]
        if op_out:
            args.append(op_out)
        return ufunc_impl(pv, node, ufunc_name, sdfg, state, args)

    if len(arr_a.shape) > 2 or len(arr_b.shape) > 2:
        raise NotImplementedError

    if arr_a.shape[0] != arr_b.shape[0]:
        raise SyntaxError()

    if op_out:
        if not isinstance(op_out, str) or not op_out in sdfg.arrays.keys():
            raise SyntaxError()
    else:
        # Infer result type
        restype, _ = _result_type([arr_a, arr_b], 'Mul')
        op_out = sdfg.temp_data_name()
        sdfg.add_scalar(op_out, restype, transient=True, storage=arr_a.storage)

    arr_out = sdfg.arrays[op_out]

    from dace.libraries.blas.nodes.dot import Dot  # Avoid import loop

    acc_a = state.add_read(op_a)
    acc_b = state.add_read(op_b)
    acc_out = state.add_write(op_out)

    tasklet = Dot('_Dot_')
    state.add_node(tasklet)
    state.add_edge(acc_a, None, tasklet, '_x',
                   dace.Memlet.from_array(op_a, arr_a))
    state.add_edge(acc_b, None, tasklet, '_y',
                   dace.Memlet.from_array(op_b, arr_b))
    state.add_edge(tasklet, '_result', acc_out, None,
                   dace.Memlet.from_array(op_out, arr_out))

    return op_out<|MERGE_RESOLUTION|>--- conflicted
+++ resolved
@@ -4147,10 +4147,6 @@
         op_a: str,
         op_b: str,
         op_out=None):
-<<<<<<< HEAD
-
-=======
->>>>>>> e0ce113f
 
     # TODO: Add support for dot(N-D, 1-D) and dot(N-D, M-D) cases.
     # See https://numpy.org/doc/stable/reference/generated/numpy.dot.html
@@ -4169,13 +4165,8 @@
         # but it is not implemented yet
         return _matmult(pv, sdfg, state, op_a, op_b)
 
-<<<<<<< HEAD
-    if (isinstance(arr_a, data.Scalar) or list(arr_a.shape) == [1] or
-            isinstance(arr_b, data.Scalar) or list(arr_b.shape) == [1]):
-=======
     if (isinstance(arr_a, data.Scalar) or list(arr_a.shape) == [1]
             or isinstance(arr_b, data.Scalar) or list(arr_b.shape) == [1]):
->>>>>>> e0ce113f
         # Case dot(N-D, 0-D), intepreted as np.multiply(a, b)
         node = ast.Call()
         ufunc_name = 'multiply'
