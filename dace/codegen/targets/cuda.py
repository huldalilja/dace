--- conflicted
+++ resolved
@@ -1,32 +1,26 @@
 # Copyright 2019-2021 ETH Zurich and the DaCe authors. All rights reserved.
-from copy import copy
-from typing import Any, Dict, List, Union
-from six import StringIO
 import ast
+import copy
 import ctypes
 import functools
 import os
+import warnings
+from typing import Any, Dict, List, Set, Tuple, Union
+
+import networkx as nx
 import sympy
-import warnings
+from six import StringIO
 
 import dace
-from dace.frontend import operations
-from dace import registry, subsets, symbolic, dtypes, data as dt
-from dace.config import Config
-from dace.sdfg import nodes, utils as sdutil
-from dace.sdfg import (ScopeSubgraphView, SDFG, SDFGState, scope_contains_scope, is_devicelevel_gpu,
-                       is_array_stream_view, has_dynamic_map_inputs, dynamic_map_inputs)
+from dace import data as dt
+from dace import dtypes, registry
+from dace import sdfg as sd
+from dace import subsets, symbolic
+from dace.codegen import cppunparse
 from dace.codegen.codeobject import CodeObject
+from dace.codegen.dispatcher import DefinedType
 from dace.codegen.prettycode import CodeIOStream
-from dace.codegen.targets.target import (TargetCodeGenerator, IllegalCopy, make_absolute)
-from dace.codegen.dispatcher import DefinedType
 from dace.codegen.targets import cpp
-<<<<<<< HEAD
-from dace.codegen.targets.cpp import (sym2cpp, unparse_cr, unparse_cr_split, cpp_array_expr, synchronize_streams,
-                                      memlet_copy_to_absolute_strides, codeblock_to_cpp)
-
-from dace.codegen import cppunparse
-=======
 from dace.codegen.common import update_persistent_desc
 from dace.codegen.targets.cpp import (codeblock_to_cpp, cpp_array_expr, memlet_copy_to_absolute_strides, sym2cpp,
                                       synchronize_streams, unparse_cr, unparse_cr_split)
@@ -36,8 +30,8 @@
 from dace.sdfg import (SDFG, ScopeSubgraphView, SDFGState, dynamic_map_inputs, has_dynamic_map_inputs,
                        is_array_stream_view, is_devicelevel_gpu, nodes, scope_contains_scope)
 from dace.sdfg import utils as sdutil
->>>>>>> 1302cf8c
 from dace.transformation import helpers as xfh
+from dace.transformation.passes import analysis as ap
 
 
 def prod(iterable):
@@ -105,6 +99,10 @@
 
         self._cuda_streams, self._cuda_events = 0, 0
 
+        # Positions at which to deallocate memory pool arrays
+        self.pool_release: Dict[Tuple[SDFG, str], Tuple[SDFGState, Set[nodes.Node]]] = {}
+        self.has_pool = False
+
         # Register dispatchers
         self._cpu_codegen = dispatcher.get_generic_node_dispatcher()
 
@@ -193,6 +191,9 @@
         # Annotate CUDA streams and events
         self._cuda_streams, self._cuda_events = self._compute_cudastreams(sdfg)
 
+        # Find points where memory should be released to the memory pool
+        self._compute_pool_release(sdfg)
+
         # Write GPU context to state structure
         self._frame.statestruct.append('dace::cuda::Context *gpu_context;')
 
@@ -205,8 +206,6 @@
                     shared_transients[state.parent] = state.parent.shared_transients()
                 self._arglists[node] = state.scope_subgraph(node).arglist(defined_syms, shared_transients[state.parent])
 
-<<<<<<< HEAD
-=======
     def _compute_pool_release(self, top_sdfg: SDFG):
         """
         Computes positions in the code generator where a memory pool array is no longer used and
@@ -295,7 +294,6 @@
                 for arr in unfreed:
                     self.pool_release[(sdfg, arr)] = (sink, set())
 
->>>>>>> 1302cf8c
     # Generate final code
     def get_generated_codeobjects(self):
         fileheader = CodeIOStream()
@@ -328,6 +326,16 @@
         params_comma = self._global_sdfg.init_signature(free_symbols=self._frame.free_symbols(self._global_sdfg))
         if params_comma:
             params_comma = ', ' + params_comma
+
+        pool_header = ''
+        if self.has_pool:
+            poolcfg = Config.get('compiler', 'cuda', 'mempool_release_threshold')
+            pool_header = f'''
+    cudaMemPool_t mempool;
+    cudaDeviceGetDefaultMemPool(&mempool, 0);
+    uint64_t threshold = {poolcfg if poolcfg != -1 else 'UINT64_MAX'};
+    cudaMemPoolSetAttribute(mempool, cudaMemPoolAttrReleaseThreshold, &threshold);            
+'''
 
         self._codeobject.code = """
 #include <{backend_header}>
@@ -361,6 +369,8 @@
     {backend}Malloc((void **) &dev_X, 1);
     {backend}Free(dev_X);
 
+    {pool_header}
+
     __state->gpu_context = new dace::cuda::Context({nstreams}, {nevents});
 
     // Create {backend} streams and events
@@ -401,6 +411,7 @@
            nevents=max(1, self._cuda_events),
            backend=self.backend,
            backend_header=backend_header,
+           pool_header=pool_header,
            sdfg=self._global_sdfg)
 
         return [self._codeobject]
@@ -474,7 +485,11 @@
     def declare_array(self, sdfg, dfg, state_id, node, nodedesc, function_stream, declaration_stream):
 
         fsymbols = self._frame.symbols_and_constants(sdfg)
-        if not sdutil.is_nonfree_sym_dependent(node, nodedesc, dfg, fsymbols):
+        # NOTE: `dfg` (state) will be None iff `nodedesc` is non-free symbol dependent
+        # (see `DaCeCodeGenerator.determine_allocation_lifetime` in `dace.codegen.targets.framecode`).
+        # We add the `dfg is not None` check because the `sdutils.is_nonfree_sym_dependent` check will fail if
+        # `nodedesc` is a View and `dfg` is None.
+        if dfg and not sdutil.is_nonfree_sym_dependent(node, nodedesc, dfg, fsymbols):
             raise NotImplementedError("The declare_array method should only be used for variables "
                                       "that must have their declaration and allocation separate.")
 
@@ -532,6 +547,9 @@
             return self._cpu_codegen.allocate_reference(sdfg, dfg, state_id, node, function_stream, declaration_stream,
                                                         allocation_stream)
 
+        if nodedesc.lifetime == dtypes.AllocationLifetime.Persistent:
+            nodedesc = update_persistent_desc(nodedesc, sdfg)
+
         result_decl = StringIO()
         result_alloc = StringIO()
         arrsize = nodedesc.total_size
@@ -545,8 +563,16 @@
                 result_decl.write('%s %s;\n' % (ctypedef, dataname))
             self._dispatcher.defined_vars.add(dataname, DefinedType.Pointer, ctypedef)
 
-            # Strides are left to the user's discretion
-            result_alloc.write('%sMalloc((void**)&%s, %s);\n' % (self.backend, dataname, arrsize_malloc))
+            if nodedesc.pool:
+                cudastream = getattr(node, '_cuda_stream', 'nullptr')
+                if cudastream != 'nullptr':
+                    cudastream = f'__state->gpu_context->streams[{cudastream}]'
+                result_alloc.write(f'{self.backend}MallocAsync((void**)&{dataname}, {arrsize_malloc}, {cudastream});\n')
+                self._emit_sync(result_alloc)
+            else:
+                # Strides are left to the user's discretion
+                result_alloc.write('%sMalloc((void**)&%s, %s);\n' % (self.backend, dataname, arrsize_malloc))
+
             if node.setzero:
                 result_alloc.write('%sMemset(%s, 0, %s);\n' % (self.backend, dataname, arrsize_malloc))
             if isinstance(nodedesc, dt.Array) and nodedesc.start_offset != 0:
@@ -639,7 +665,7 @@
             if is_array_stream_view(sdfg, dfg, node):
                 edges = dfg.out_edges(node)
                 if len(edges) > 1:
-                    raise NotImplementedError("Cannot handle streams writing " "to multiple arrays.")
+                    raise NotImplementedError("Cannot handle streams writing to multiple arrays.")
 
                 fmtargs['ptr'] = nodedesc.sink + ' + ' + cpp_array_expr(
                     sdfg, edges[0].data, with_brackets=False, codegen=self._frame)
@@ -707,7 +733,8 @@
             return
 
         if nodedesc.storage == dtypes.StorageType.GPU_Global:
-            callsite_stream.write('%sFree(%s);\n' % (self.backend, dataname), sdfg, state_id, node)
+            if not nodedesc.pool:  # If pooled, will be freed somewhere else
+                callsite_stream.write('%sFree(%s);\n' % (self.backend, dataname), sdfg, state_id, node)
         elif nodedesc.storage == dtypes.StorageType.CPU_Pinned:
             callsite_stream.write('%sFreeHost(%s);\n' % (self.backend, dataname), sdfg, state_id, node)
         elif nodedesc.storage == dtypes.StorageType.GPU_Shared or \
@@ -755,6 +782,8 @@
                 if isinstance(node, nodes.NestedSDFG):
                     if node.schedule == dtypes.ScheduleType.GPU_Device:
                         continue
+                    if node.schedule not in dtypes.GPU_SCHEDULES:
+                        max_streams, max_events = self._compute_cudastreams(node.sdfg, max_streams, max_events + 1)
                 node._cuda_stream = max_streams
                 node._cs_childpath = False
                 max_streams = increment(max_streams)
@@ -1081,12 +1110,12 @@
                 inner_schedule = dtypes.SCOPEDEFAULT_SCHEDULE[None]
             else:
                 inner_schedule = schedule_node.map.schedule
-            
+
             # Copy to or from Tensor Cores
             if src_storage in dtypes.GPU_TENSOR_CORE_STORAGES or dst_storage in dtypes.GPU_TENSOR_CORE_STORAGES:
                 if inner_schedule != dtypes.ScheduleType.GPU_ThreadBlock:
                     raise NotImplementedError('The use of Tensor Core fragments is only supported within GPU Thread Block')
-                
+
                 # Obtain copy information
                 copy_shape, src_strides, dst_strides, src_expr, dst_expr = (memlet_copy_to_absolute_strides(
                     self._dispatcher, sdfg, memlet, src_node, dst_node, self._cpu_codegen._packed_types))
@@ -1100,7 +1129,7 @@
 
                 if src_ctype != dst_ctype:
                     raise NotImplementedError('Copied data is not of the same type as the Tensor Core Fragment')
-                
+
                 gpu_storages = [
                     dace.StorageType.GPU_Global, dace.StorageType.CPU_Pinned, dace.StorageType.GPU_Shared,
                     dace.StorageType.Register
@@ -1247,8 +1276,6 @@
             # Reset thread-block-level information
             self._scope_has_collaborative_copy = False
 
-<<<<<<< HEAD
-=======
             # Free pooled memory that needs to be released here
             to_remove = set()
             backend = Config.get('compiler', 'cuda', 'backend')
@@ -1267,16 +1294,15 @@
             for sd, name in to_remove:
                 del self.pool_release[sd, name]
 
->>>>>>> 1302cf8c
             if state.nosync == False:
                 streams_to_sync = set()
                 for node in state.sink_nodes():
-                    if hasattr(node, '_cuda_stream'):
+                    if hasattr(node, '_cuda_stream') and node._cuda_stream != 'nullptr':
                         streams_to_sync.add(node._cuda_stream)
                     else:
                         # Synchronize sink-node copies at the end of the state
                         for e in state.in_edges(node):
-                            if hasattr(e.src, '_cuda_stream'):
+                            if hasattr(e.src, '_cuda_stream') and e.src._cuda_stream != 'nullptr':
                                 streams_to_sync.add(e.src._cuda_stream)
 
                 # Relaxed condition for skipping synchronization:
@@ -1464,8 +1490,6 @@
         # TODO move this into _get_const_params(dfg_scope)
         const_params |= set((str(e.src)) for e in dace.sdfg.dynamic_map_inputs(state, scope_entry))
 
-        kernel_args_typed = [('const ' if k in const_params else '') + v.as_arg(name=k) for k, v in kernel_args.items()]
-
         # Store init/exit code streams
         old_entry_stream = self.scope_entry_stream
         old_exit_stream = self.scope_exit_stream
@@ -1479,11 +1503,12 @@
             outer_stream = CodeIOStream()
             instr.on_scope_exit(sdfg, state, scope_exit, outer_stream, self.scope_exit_stream, self._globalcode)
 
-        # Redefine constant arguments
+        # Redefine constant arguments and rename arguments to device counterparts
         # TODO: This (const behavior and code below) is all a hack.
         #       Refactor and fix when nested SDFGs are separate functions.
         self._dispatcher.defined_vars.enter_scope(scope_entry)
-        for aname, arg in kernel_args.items():
+        prototype_kernel_args = {}
+        for aname, arg in kernel_args.items():  # `list` wrapper is used to modify kernel_args within the loop
             if aname in const_params:
                 defined_type, ctype = None, None
                 if aname in sdfg.arrays:
@@ -1504,7 +1529,7 @@
                         pass
                     ptrname = cpp.ptr(aname, data_desc, sdfg, self._frame)
                     if not defined_type:
-                        defined_type, ctype = self._dispatcher.defined_vars.get(ptrname)
+                        defined_type, ctype = self._dispatcher.defined_vars.get(ptrname, is_global=is_global)
 
                     CUDACodeGen._in_device_code = True
                     inner_ptrname = cpp.ptr(aname, data_desc, sdfg, self._frame)
@@ -1514,15 +1539,28 @@
                                                       defined_type,
                                                       'const %s' % ctype,
                                                       allow_shadowing=True)
+
+                    # Rename argument in kernel prototype as necessary
+                    aname = inner_ptrname
             else:
                 if aname in sdfg.arrays:
                     data_desc = sdfg.arrays[aname]
                     ptrname = cpp.ptr(aname, data_desc, sdfg, self._frame)
-                    defined_type, ctype = self._dispatcher.defined_vars.get(ptrname)
+                    is_global = data_desc.lifetime in (dtypes.AllocationLifetime.Global,
+                                                       dtypes.AllocationLifetime.Persistent)
+                    defined_type, ctype = self._dispatcher.defined_vars.get(ptrname, is_global=is_global)
                     CUDACodeGen._in_device_code = True
                     inner_ptrname = cpp.ptr(aname, data_desc, sdfg, self._frame)
                     CUDACodeGen._in_device_code = False
                     self._dispatcher.defined_vars.add(inner_ptrname, defined_type, ctype, allow_shadowing=True)
+
+                    # Rename argument in kernel prototype as necessary
+                    aname = inner_ptrname
+
+            prototype_kernel_args[aname] = arg
+
+        kernel_args_typed = [('const ' if k in const_params else '') + v.as_arg(name=k)
+                             for k, v in prototype_kernel_args.items()]
 
         kernel_stream = CodeIOStream()
         self.generate_kernel_scope(sdfg, dfg_scope, state_id, scope_entry.map, kernel_name, grid_dims, block_dims,
@@ -1619,7 +1657,7 @@
 void  *{kname}_args[] = {{ {kargs} }};
 {backend}LaunchKernel((void*){kname}, dim3({gdims}), dim3({bdims}), {kname}_args, {dynsmem}, {stream});'''.format(
                 kname=kernel_name,
-                kargs=', '.join(['(void *)&' + arg for arg in kernel_args] + extra_kernel_args),
+                kargs=', '.join(['(void *)&' + arg for arg in prototype_kernel_args] + extra_kernel_args),
                 gdims='dace_number_blocks, 1, 1' if is_persistent else ', '.join(_topy(grid_dims)),
                 bdims=', '.join(_topy(block_dims)),
                 dynsmem=_topy(dynsmem_size),
@@ -1705,7 +1743,7 @@
                 rest into the third dimension.
         """
 
-        kernelmap_entry = dfg_scope.source_nodes()[0]
+        kernelmap_entry: nodes.MapEntry = dfg_scope.source_nodes()[0]
         grid_size = kernelmap_entry.map.range.size(True)[::-1]
         block_size = None
         is_persistent = (kernelmap_entry.map.schedule == dtypes.ScheduleType.GPU_Persistent)
@@ -1756,23 +1794,36 @@
         tb_maps_sym_map = [(tbmap, sym_map) for tbmap, sym_map in sub_maps
                            if tbmap.schedule == dtypes.ScheduleType.GPU_ThreadBlock]
 
+        # Map thread-block size override
+        block_size = kernelmap_entry.map.gpu_block_size
+        if block_size is not None:
+            # Complement to three dimensions
+            block_size += [1] * (3 - len(block_size))
+            # Linearize (flatten) rest of dimensions to third
+            if len(block_size) > 3:
+                block_size[2] = functools.reduce(sympy.Mul, block_size[2:], 1)
+                del block_size[3:]
+
         # No thread-block maps
         if len(tb_maps_sym_map) == 0:
-
-            if has_dtbmap:
-                if (Config.get('compiler', 'cuda', 'dynamic_map_block_size') == 'max'):
-                    block_size = ['max', 1, 1]
+            if block_size is None:
+                if has_dtbmap:
+                    if (Config.get('compiler', 'cuda', 'dynamic_map_block_size') == 'max'):
+                        block_size = ['max', 1, 1]
+                    else:
+                        block_size = [
+                            int(b) for b in Config.get('compiler', 'cuda', 'dynamic_map_block_size').split(',')
+                        ]
                 else:
-                    block_size = [int(b) for b in Config.get('compiler', 'cuda', 'dynamic_map_block_size').split(',')]
-            else:
-                if Config.get_bool('debugprint'):
-                    warnings.warn('Thread-block maps not found in kernel, assuming ' +
-                                  'block size of (%s)' % Config.get('compiler', 'cuda', 'default_block_size'))
-
-                if (Config.get('compiler', 'cuda', 'default_block_size') == 'max'):
-                    block_size = ['max', 1, 1]
-                else:
-                    block_size = [int(b) for b in Config.get('compiler', 'cuda', 'default_block_size').split(',')]
+                    if Config.get_bool('debugprint'):
+                        warnings.warn('Thread-block maps not found in kernel, assuming block size of (%s)' %
+                                      Config.get('compiler', 'cuda', 'default_block_size'))
+
+                    if (Config.get('compiler', 'cuda', 'default_block_size') == 'max'):
+                        block_size = ['max', 1, 1]
+                    else:
+                        block_size = [int(b) for b in Config.get('compiler', 'cuda', 'default_block_size').split(',')]
+
             assert (len(block_size) >= 1 and len(block_size) <= 3)
 
             # Grid size = ceil(|S|/32) for first dimension, rest = |S|
@@ -1780,7 +1831,7 @@
 
         else:
             # Find all thread-block maps to determine overall block size
-            block_size = [1, 1, 1]
+            block_size = block_size if block_size is not None else [1, 1, 1]
             detected_block_sizes = [block_size]
             for tbmap, sym_map in tb_maps_sym_map:
                 tbsize = [s.subs(list(sym_map.items())) for s in tbmap.range.size()[::-1]]
@@ -1980,15 +2031,15 @@
 
         if scope_map.schedule == dtypes.ScheduleType.GPU_ThreadBlock_Dynamic:
             if self.backend == 'hip':
-                raise NotImplementedError('Dynamic thread-block maps on HIP ' 'are currently unsupported')
+                raise NotImplementedError('Dynamic thread-block maps on HIP are currently unsupported')
             if len(scope_map.params) > 1:
-                raise ValueError('Only one-dimensional maps are supported for '
-                                 'dynamic block map schedule (got %d)' % len(scope_map.params))
+                raise ValueError('Only one-dimensional maps are supported for dynamic block map schedule (got %d)' %
+                                 len(scope_map.params))
             total_block_size = 1
             for bdim in self._block_dims:
                 if symbolic.issymbolic(bdim, sdfg.constants):
-                    raise ValueError('Block size has to be constant for block-wide '
-                                     'dynamic map schedule (got %s)' % str(bdim))
+                    raise ValueError('Block size has to be constant for block-wide dynamic map schedule (got %s)' %
+                                     str(bdim))
                 total_block_size *= bdim
             if _expr(scope_map.range[0][2]) != 1:
                 raise NotImplementedError('Skip not implemented for dynamic thread-block map schedule')
@@ -1996,7 +2047,7 @@
             ##### TODO (later): Generalize
             # Find thread-block param map and its name
             if self._block_dims[1] != 1 or self._block_dims[2] != 1:
-                raise NotImplementedError('Dynamic block map schedule only ' 'implemented for 1D blocks currently')
+                raise NotImplementedError('Dynamic block map schedule only implemented for 1D blocks currently')
 
             # Define all input connectors of this map entry
             # Note: no need for a C scope around these, as there will not be
@@ -2366,7 +2417,6 @@
                 # Rewrite grid conditions
                 for cond in self._kernel_grid_conditions:
                     callsite_stream.write(cond, sdfg, state_id, scope_entry)
-                
 
     def generate_node(self, sdfg, dfg, state_id, node, function_stream, callsite_stream):
         if self.node_dispatch_predicate(sdfg, dfg, node):
