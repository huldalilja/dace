--- conflicted
+++ resolved
@@ -136,7 +136,6 @@
 #include <iostream>\n""")
 
         self._frame.generate_fileheader(self._global_sdfg, host_code)
-<<<<<<< HEAD
         host_code.write("unsigned int __dace_fpga_context=0;")
         if self.enable_smi:
             # add MPI and SMI init calls
@@ -152,13 +151,15 @@
             """)
             # TODO: understand if we want to generate MPI_Init/Calls
             host_code.write("""
+               dace::fpga::Context *dace::fpga::_context;
                DACE_EXPORTED int __dace_init_intel_fpga({signature}) {{{emulation_flag}
                    //CHECK_MPI(MPI_Init(NULL, NULL));
                    CHECK_MPI(MPI_Comm_size(MPI_COMM_WORLD, &__dace_comm_size));
                    CHECK_MPI(MPI_Comm_rank(MPI_COMM_WORLD, &__dace_comm_rank));
                    {kernel_file_name};
                    __dace_fpga_context = {context};
-                   hlslib::ocl::GlobalContext(__dace_fpga_context).MakeProgram(kernel_path);
+                   dace::fpga::_context = new dace::fpga::Context();
+                   dace::fpga::_context->Get(__dace_fpga_context).MakeProgram(kernel_path);
                    return 0;
                }}
 
@@ -180,22 +181,28 @@
 }}""")
         else:
             host_code.write("""
-    DACE_EXPORTED int __dace_init_intel_fpga({signature}) {{{emulation_flag}
-        hlslib::ocl::GlobalContext(__dace_fpga_context).MakeProgram({kernel_file_name});
-        return 0;
-    }}
-
-    {host_code}""".format(signature=self._global_sdfg.signature(),
-                          emulation_flag=emulation_flag,
-                          kernel_file_name=kernel_file_name,
-                          host_code="".join([
-                              "{separator}\n// Kernel: {kernel_name}"
-                              "\n{separator}\n\n{code}\n\n".format(
-                                  separator="/" * 79,
-                                  kernel_name=name,
-                                  code=code)
-                              for (name, code) in self._host_codes
-                          ])))
+            dace::fpga::Context *dace::fpga::_context;
+
+            DACE_EXPORTED int __dace_init_intel_fpga({signature}) {{{emulation_flag}
+                dace::fpga::_context = new dace::fpga::Context();
+                dace::fpga::_context->Get().MakeProgram({kernel_file_name});
+                return 0;
+            }}
+
+DACE_EXPORTED void __dace_exit_intel_fpga({signature}) {{
+    delete dace::fpga::_context;
+}}
+
+{host_code}""".format(signature=self._global_sdfg.signature(),
+                      emulation_flag=emulation_flag,
+                      kernel_file_name=kernel_file_name,
+                      host_code="".join([
+                          "{separator}\n// Kernel: {kernel_name}"
+                          "\n{separator}\n\n{code}\n\n".format(
+                              separator="/" * 79, kernel_name=name, code=code)
+                          for (name, code) in self._host_codes
+                      ])))
+
         # Since CodeObject defines target_name, I have to explicitely indicate intel_fpga_smi if remote streams are used
         host_code_obj = CodeObject(
             self._program_name,
@@ -205,38 +212,6 @@
             "Intel FPGA",
             target_name="intel_fpga_smi" if self.enable_smi else "intel_fpga",
             target_type="host")
-=======
-
-        host_code.write("""
-dace::fpga::Context *dace::fpga::_context;
-
-DACE_EXPORTED int __dace_init_intel_fpga({signature}) {{{emulation_flag}
-    dace::fpga::_context = new dace::fpga::Context();
-    dace::fpga::_context->Get().MakeProgram({kernel_file_name});
-    return 0;
-}}
-
-DACE_EXPORTED void __dace_exit_intel_fpga({signature}) {{
-    delete dace::fpga::_context;
-}}
-
-{host_code}""".format(signature=self._global_sdfg.signature(),
-                      emulation_flag=emulation_flag,
-                      kernel_file_name=kernel_file_name,
-                      host_code="".join([
-                          "{separator}\n// Kernel: {kernel_name}"
-                          "\n{separator}\n\n{code}\n\n".format(
-                              separator="/" * 79, kernel_name=name, code=code)
-                          for (name, code) in self._host_codes
-                      ])))
-
-        host_code_obj = CodeObject(self._program_name,
-                                   host_code.getvalue(),
-                                   "cpp",
-                                   IntelFPGACodeGen,
-                                   "Intel FPGA",
-                                   target_type="host")
->>>>>>> af0657a3
 
         kernel_code_objs = [
             CodeObject(kernel_name,
@@ -672,22 +647,6 @@
 
     @staticmethod
     def generate_host_function_epilogue(sdfg, state, host_stream):
-<<<<<<< HEAD
-        # For the sake of testing Stencilflow, measure also the enqueueing time
-        host_stream.write(
-            """\
-  const auto start = std::chrono::high_resolution_clock::now();
-  cl::Event events[kernels.size()];
-  for (int i = 0; i<kernels.size();i++) {
-    kernels[i].commandQueue().enqueueTask(kernels[i].kernel(), nullptr,&events[i]);
-  }
-  const auto enq_time = std::chrono::high_resolution_clock::now();
-                                                                                                                                                                                            
-  for (auto &k : kernels) {
-    k.commandQueue().finish();
-  }
-
-=======
         state_id = sdfg.node_id(state)
         host_stream.write(
             "const auto start = std::chrono::high_resolution_clock::now();", sdfg, state_id)
@@ -708,31 +667,34 @@
   }""", sdfg, state_id)
         else:
             # Launch one-by-one and wait for the cl::Events
+            # For the sake of testing Stencilflow, measure also the enqueueing time
             host_stream.write(
                 """\
-  std::vector<cl::Event> events;
-  for (auto &k : kernels) {
-    events.emplace_back(k.ExecuteTaskFork());
-  }
-  cl::Event::waitForEvents(events);""", sdfg, state_id)
-        host_stream.write(
-            """\
->>>>>>> af0657a3
-  const auto end = std::chrono::high_resolution_clock::now();
-  const double elapsedChrono = 1e-9 * std::chrono::duration_cast<std::chrono::nanoseconds>(end - start).count();
-  const double enqueuingChrono = 1e-9 * std::chrono::duration_cast<std::chrono::nanoseconds>(enq_time - start).count();
-  /*
-  //Enable if needed
-  for(int i=0;i<kernels.size();i++)
-  {
-    long start, end;
-    events[i].getProfilingInfo(CL_PROFILING_COMMAND_START,&start);
-    events[i].getProfilingInfo(CL_PROFILING_COMMAND_END,&end);
-    printf("Kernel %d, execution time %f (s)\n",i, ((double)(end-start))/1000000000.0);
-  }
-  */
-  std::cout << "Kernel executed in " << elapsedChrono << " seconds (Enqueuing time "<<enqueuingChrono<<" seconds). \\n" << std::flush;
-}""", sdfg, sdfg.node_id(state))
+      cl::Event events[kernels.size()];
+      for (int i = 0; i<kernels.size();i++) {
+        kernels[i].commandQueue().enqueueTask(kernels[i].kernel(), nullptr,&events[i]);
+      }
+      const auto enq_time = std::chrono::high_resolution_clock::now();
+
+      for (auto &k : kernels) {
+        k.commandQueue().finish();
+      }
+
+      const auto end = std::chrono::high_resolution_clock::now();
+      const double elapsedChrono = 1e-9 * std::chrono::duration_cast<std::chrono::nanoseconds>(end - start).count();
+      const double enqueuingChrono = 1e-9 * std::chrono::duration_cast<std::chrono::nanoseconds>(enq_time - start).count();
+      /*
+      //Enable if needed
+      for(int i=0;i<kernels.size();i++)
+      {
+        long start, end;
+        events[i].getProfilingInfo(CL_PROFILING_COMMAND_START,&start);
+        events[i].getProfilingInfo(CL_PROFILING_COMMAND_END,&end);
+        printf("Kernel %d, execution time %f (s)\n",i, ((double)(end-start))/1000000000.0);
+      }
+      */
+      std::cout << "Kernel executed in " << elapsedChrono << " seconds (Enqueuing time "<<enqueuingChrono<<" seconds). \\n" << std::flush;
+    }""", sdfg, sdfg.node_id(state))
 
     def generate_module(self, sdfg, state, name, subgraph, parameters,
                         symbol_parameters, module_stream, host_header_stream,
